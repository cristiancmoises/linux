--- conflicted
+++ resolved
@@ -28,11 +28,7 @@
 		__entry->status	= status;
 	),
 
-<<<<<<< HEAD
-	TP_printk("batch: %.2d, start: %.4x, stop: %.4x, status: %.16llx",
-=======
 	TP_printk("batch: 0x%.2x, start: 0x%.4x, stop: 0x%.4x, status: 0x%.16llx",
->>>>>>> 0c383648
 		__entry->batch,
 		__entry->start,
 		__entry->stop,
