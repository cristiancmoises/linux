--- conflicted
+++ resolved
@@ -1137,9 +1137,6 @@
 		flags |= MSG_DONTWAIT;
 
 retry_multishot:
-	kmsg->msg.msg_inq = -1;
-	kmsg->msg.msg_flags = 0;
-
 	if (io_do_buffer_select(req)) {
 		ret = io_recv_buf_select(req, kmsg, &len, issue_flags);
 		if (unlikely(ret)) {
@@ -1149,12 +1146,9 @@
 		sr->buf = NULL;
 	}
 
-<<<<<<< HEAD
-=======
 	kmsg->msg.msg_flags = 0;
 	kmsg->msg.msg_inq = -1;
 
->>>>>>> 8400291e
 	if (flags & MSG_WAITALL)
 		min_ret = iov_iter_count(&kmsg->msg.msg_iter);
 
