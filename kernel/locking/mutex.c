// SPDX-License-Identifier: GPL-2.0-only
/*
 * kernel/locking/mutex.c
 *
 * Mutexes: blocking mutual exclusion locks
 *
 * Started by Ingo Molnar:
 *
 *  Copyright (C) 2004, 2005, 2006 Red Hat, Inc., Ingo Molnar <mingo@redhat.com>
 *
 * Many thanks to Arjan van de Ven, Thomas Gleixner, Steven Rostedt and
 * David Howells for suggestions and improvements.
 *
 *  - Adaptive spinning for mutexes by Peter Zijlstra. (Ported to mainline
 *    from the -rt tree, where it was originally implemented for rtmutexes
 *    by Steven Rostedt, based on work by Gregory Haskins, Peter Morreale
 *    and Sven Dietrich.
 *
 * Also see Documentation/locking/mutex-design.rst.
 */
#include <linux/mutex.h>
#include <linux/ww_mutex.h>
#include <linux/sched/signal.h>
#include <linux/sched/rt.h>
#include <linux/sched/wake_q.h>
#include <linux/sched/debug.h>
#include <linux/export.h>
#include <linux/spinlock.h>
#include <linux/interrupt.h>
#include <linux/debug_locks.h>
#include <linux/osq_lock.h>

#ifndef CONFIG_PREEMPT_RT
#include "mutex.h"

#ifdef CONFIG_DEBUG_MUTEXES
# define MUTEX_WARN_ON(cond) DEBUG_LOCKS_WARN_ON(cond)
#else
# define MUTEX_WARN_ON(cond)
#endif

void
__mutex_init(struct mutex *lock, const char *name, struct lock_class_key *key)
{
	atomic_long_set(&lock->owner, 0);
	raw_spin_lock_init(&lock->wait_lock);
	INIT_LIST_HEAD(&lock->wait_list);
#ifdef CONFIG_MUTEX_SPIN_ON_OWNER
	osq_lock_init(&lock->osq);
#endif

	debug_mutex_init(lock, name, key);
}
EXPORT_SYMBOL(__mutex_init);

/*
 * @owner: contains: 'struct task_struct *' to the current lock owner,
 * NULL means not owned. Since task_struct pointers are aligned at
 * at least L1_CACHE_BYTES, we have low bits to store extra state.
 *
 * Bit0 indicates a non-empty waiter list; unlock must issue a wakeup.
 * Bit1 indicates unlock needs to hand the lock to the top-waiter
 * Bit2 indicates handoff has been done and we're waiting for pickup.
 */
#define MUTEX_FLAG_WAITERS	0x01
#define MUTEX_FLAG_HANDOFF	0x02
#define MUTEX_FLAG_PICKUP	0x04

#define MUTEX_FLAGS		0x07

/*
 * Internal helper function; C doesn't allow us to hide it :/
 *
 * DO NOT USE (outside of mutex code).
 */
static inline struct task_struct *__mutex_owner(struct mutex *lock)
{
	return (struct task_struct *)(atomic_long_read(&lock->owner) & ~MUTEX_FLAGS);
}

static inline struct task_struct *__owner_task(unsigned long owner)
{
	return (struct task_struct *)(owner & ~MUTEX_FLAGS);
}

bool mutex_is_locked(struct mutex *lock)
{
	return __mutex_owner(lock) != NULL;
}
EXPORT_SYMBOL(mutex_is_locked);

static inline unsigned long __owner_flags(unsigned long owner)
{
	return owner & MUTEX_FLAGS;
}

<<<<<<< HEAD
=======
/*
 * Returns: __mutex_owner(lock) on failure or NULL on success.
 */
>>>>>>> df0cc57e
static inline struct task_struct *__mutex_trylock_common(struct mutex *lock, bool handoff)
{
	unsigned long owner, curr = (unsigned long)current;

	owner = atomic_long_read(&lock->owner);
	for (;;) { /* must loop, can race against a flag */
		unsigned long flags = __owner_flags(owner);
		unsigned long task = owner & ~MUTEX_FLAGS;

		if (task) {
			if (flags & MUTEX_FLAG_PICKUP) {
				if (task != curr)
					break;
				flags &= ~MUTEX_FLAG_PICKUP;
			} else if (handoff) {
				if (flags & MUTEX_FLAG_HANDOFF)
					break;
				flags |= MUTEX_FLAG_HANDOFF;
			} else {
				break;
			}
		} else {
			MUTEX_WARN_ON(flags & (MUTEX_FLAG_HANDOFF | MUTEX_FLAG_PICKUP));
			task = curr;
		}

		if (atomic_long_try_cmpxchg_acquire(&lock->owner, &owner, task | flags)) {
			if (task == curr)
				return NULL;
			break;
		}
	}

	return __owner_task(owner);
}

/*
 * Trylock or set HANDOFF
 */
static inline bool __mutex_trylock_or_handoff(struct mutex *lock, bool handoff)
{
	return !__mutex_trylock_common(lock, handoff);
}

/*
 * Actual trylock that will work on any unlocked state.
 */
static inline bool __mutex_trylock(struct mutex *lock)
{
	return !__mutex_trylock_common(lock, false);
}

#ifndef CONFIG_DEBUG_LOCK_ALLOC
/*
 * Lockdep annotations are contained to the slow paths for simplicity.
 * There is nothing that would stop spreading the lockdep annotations outwards
 * except more code.
 */

/*
 * Optimistic trylock that only works in the uncontended case. Make sure to
 * follow with a __mutex_trylock() before failing.
 */
static __always_inline bool __mutex_trylock_fast(struct mutex *lock)
{
	unsigned long curr = (unsigned long)current;
	unsigned long zero = 0UL;

	if (atomic_long_try_cmpxchg_acquire(&lock->owner, &zero, curr))
		return true;

	return false;
}

static __always_inline bool __mutex_unlock_fast(struct mutex *lock)
{
	unsigned long curr = (unsigned long)current;

	return atomic_long_try_cmpxchg_release(&lock->owner, &curr, 0UL);
}
#endif

static inline void __mutex_set_flag(struct mutex *lock, unsigned long flag)
{
	atomic_long_or(flag, &lock->owner);
}

static inline void __mutex_clear_flag(struct mutex *lock, unsigned long flag)
{
	atomic_long_andnot(flag, &lock->owner);
}

static inline bool __mutex_waiter_is_first(struct mutex *lock, struct mutex_waiter *waiter)
{
	return list_first_entry(&lock->wait_list, struct mutex_waiter, list) == waiter;
}

/*
 * Add @waiter to a given location in the lock wait_list and set the
 * FLAG_WAITERS flag if it's the first waiter.
 */
static void
__mutex_add_waiter(struct mutex *lock, struct mutex_waiter *waiter,
		   struct list_head *list)
{
	debug_mutex_add_waiter(lock, waiter, current);

	list_add_tail(&waiter->list, list);
	if (__mutex_waiter_is_first(lock, waiter))
		__mutex_set_flag(lock, MUTEX_FLAG_WAITERS);
}

static void
__mutex_remove_waiter(struct mutex *lock, struct mutex_waiter *waiter)
{
	list_del(&waiter->list);
	if (likely(list_empty(&lock->wait_list)))
		__mutex_clear_flag(lock, MUTEX_FLAGS);

	debug_mutex_remove_waiter(lock, waiter, current);
}

/*
 * Give up ownership to a specific task, when @task = NULL, this is equivalent
 * to a regular unlock. Sets PICKUP on a handoff, clears HANDOFF, preserves
 * WAITERS. Provides RELEASE semantics like a regular unlock, the
 * __mutex_trylock() provides a matching ACQUIRE semantics for the handoff.
 */
static void __mutex_handoff(struct mutex *lock, struct task_struct *task)
{
	unsigned long owner = atomic_long_read(&lock->owner);

	for (;;) {
		unsigned long new;

		MUTEX_WARN_ON(__owner_task(owner) != current);
		MUTEX_WARN_ON(owner & MUTEX_FLAG_PICKUP);

		new = (owner & MUTEX_FLAG_WAITERS);
		new |= (unsigned long)task;
		if (task)
			new |= MUTEX_FLAG_PICKUP;

		if (atomic_long_try_cmpxchg_release(&lock->owner, &owner, new))
			break;
	}
}

#ifndef CONFIG_DEBUG_LOCK_ALLOC
/*
 * We split the mutex lock/unlock logic into separate fastpath and
 * slowpath functions, to reduce the register pressure on the fastpath.
 * We also put the fastpath first in the kernel image, to make sure the
 * branch is predicted by the CPU as default-untaken.
 */
static void __sched __mutex_lock_slowpath(struct mutex *lock);

/**
 * mutex_lock - acquire the mutex
 * @lock: the mutex to be acquired
 *
 * Lock the mutex exclusively for this task. If the mutex is not
 * available right now, it will sleep until it can get it.
 *
 * The mutex must later on be released by the same task that
 * acquired it. Recursive locking is not allowed. The task
 * may not exit without first unlocking the mutex. Also, kernel
 * memory where the mutex resides must not be freed with
 * the mutex still locked. The mutex must first be initialized
 * (or statically defined) before it can be locked. memset()-ing
 * the mutex to 0 is not allowed.
 *
 * (The CONFIG_DEBUG_MUTEXES .config option turns on debugging
 * checks that will enforce the restrictions and will also do
 * deadlock debugging)
 *
 * This function is similar to (but not equivalent to) down().
 */
void __sched mutex_lock(struct mutex *lock)
{
	might_sleep();

	if (!__mutex_trylock_fast(lock))
		__mutex_lock_slowpath(lock);
}
EXPORT_SYMBOL(mutex_lock);
#endif

#include "ww_mutex.h"

#ifdef CONFIG_MUTEX_SPIN_ON_OWNER

/*
 * Trylock variant that returns the owning task on failure.
 */
static inline struct task_struct *__mutex_trylock_or_owner(struct mutex *lock)
{
	return __mutex_trylock_common(lock, false);
}

static inline
bool ww_mutex_spin_on_owner(struct mutex *lock, struct ww_acquire_ctx *ww_ctx,
			    struct mutex_waiter *waiter)
{
	struct ww_mutex *ww;

	ww = container_of(lock, struct ww_mutex, base);

	/*
	 * If ww->ctx is set the contents are undefined, only
	 * by acquiring wait_lock there is a guarantee that
	 * they are not invalid when reading.
	 *
	 * As such, when deadlock detection needs to be
	 * performed the optimistic spinning cannot be done.
	 *
	 * Check this in every inner iteration because we may
	 * be racing against another thread's ww_mutex_lock.
	 */
	if (ww_ctx->acquired > 0 && READ_ONCE(ww->ctx))
		return false;

	/*
	 * If we aren't on the wait list yet, cancel the spin
	 * if there are waiters. We want  to avoid stealing the
	 * lock from a waiter with an earlier stamp, since the
	 * other thread may already own a lock that we also
	 * need.
	 */
	if (!waiter && (atomic_long_read(&lock->owner) & MUTEX_FLAG_WAITERS))
		return false;

	/*
	 * Similarly, stop spinning if we are no longer the
	 * first waiter.
	 */
	if (waiter && !__mutex_waiter_is_first(lock, waiter))
		return false;

	return true;
}

/*
 * Look out! "owner" is an entirely speculative pointer access and not
 * reliable.
 *
 * "noinline" so that this function shows up on perf profiles.
 */
static noinline
bool mutex_spin_on_owner(struct mutex *lock, struct task_struct *owner,
			 struct ww_acquire_ctx *ww_ctx, struct mutex_waiter *waiter)
{
	bool ret = true;

	lockdep_assert_preemption_disabled();

	while (__mutex_owner(lock) == owner) {
		/*
		 * Ensure we emit the owner->on_cpu, dereference _after_
		 * checking lock->owner still matches owner. And we already
		 * disabled preemption which is equal to the RCU read-side
		 * crital section in optimistic spinning code. Thus the
		 * task_strcut structure won't go away during the spinning
		 * period
		 */
		barrier();

		/*
		 * Use vcpu_is_preempted to detect lock holder preemption issue.
		 */
		if (!owner->on_cpu || need_resched() ||
				vcpu_is_preempted(task_cpu(owner))) {
			ret = false;
			break;
		}

		if (ww_ctx && !ww_mutex_spin_on_owner(lock, ww_ctx, waiter)) {
			ret = false;
			break;
		}

		cpu_relax();
	}

	return ret;
}

/*
 * Initial check for entering the mutex spinning loop
 */
static inline int mutex_can_spin_on_owner(struct mutex *lock)
{
	struct task_struct *owner;
	int retval = 1;

	lockdep_assert_preemption_disabled();

	if (need_resched())
		return 0;

	/*
	 * We already disabled preemption which is equal to the RCU read-side
	 * crital section in optimistic spinning code. Thus the task_strcut
	 * structure won't go away during the spinning period.
	 */
	owner = __mutex_owner(lock);

	/*
	 * As lock holder preemption issue, we both skip spinning if task is not
	 * on cpu or its cpu is preempted
	 */

	if (owner)
		retval = owner->on_cpu && !vcpu_is_preempted(task_cpu(owner));

	/*
	 * If lock->owner is not set, the mutex has been released. Return true
	 * such that we'll trylock in the spin path, which is a faster option
	 * than the blocking slow path.
	 */
	return retval;
}

/*
 * Optimistic spinning.
 *
 * We try to spin for acquisition when we find that the lock owner
 * is currently running on a (different) CPU and while we don't
 * need to reschedule. The rationale is that if the lock owner is
 * running, it is likely to release the lock soon.
 *
 * The mutex spinners are queued up using MCS lock so that only one
 * spinner can compete for the mutex. However, if mutex spinning isn't
 * going to happen, there is no point in going through the lock/unlock
 * overhead.
 *
 * Returns true when the lock was taken, otherwise false, indicating
 * that we need to jump to the slowpath and sleep.
 *
 * The waiter flag is set to true if the spinner is a waiter in the wait
 * queue. The waiter-spinner will spin on the lock directly and concurrently
 * with the spinner at the head of the OSQ, if present, until the owner is
 * changed to itself.
 */
static __always_inline bool
mutex_optimistic_spin(struct mutex *lock, struct ww_acquire_ctx *ww_ctx,
		      struct mutex_waiter *waiter)
{
	if (!waiter) {
		/*
		 * The purpose of the mutex_can_spin_on_owner() function is
		 * to eliminate the overhead of osq_lock() and osq_unlock()
		 * in case spinning isn't possible. As a waiter-spinner
		 * is not going to take OSQ lock anyway, there is no need
		 * to call mutex_can_spin_on_owner().
		 */
		if (!mutex_can_spin_on_owner(lock))
			goto fail;

		/*
		 * In order to avoid a stampede of mutex spinners trying to
		 * acquire the mutex all at once, the spinners need to take a
		 * MCS (queued) lock first before spinning on the owner field.
		 */
		if (!osq_lock(&lock->osq))
			goto fail;
	}

	for (;;) {
		struct task_struct *owner;

		/* Try to acquire the mutex... */
		owner = __mutex_trylock_or_owner(lock);
		if (!owner)
			break;

		/*
		 * There's an owner, wait for it to either
		 * release the lock or go to sleep.
		 */
		if (!mutex_spin_on_owner(lock, owner, ww_ctx, waiter))
			goto fail_unlock;

		/*
		 * The cpu_relax() call is a compiler barrier which forces
		 * everything in this loop to be re-loaded. We don't need
		 * memory barriers as we'll eventually observe the right
		 * values at the cost of a few extra spins.
		 */
		cpu_relax();
	}

	if (!waiter)
		osq_unlock(&lock->osq);

	return true;


fail_unlock:
	if (!waiter)
		osq_unlock(&lock->osq);

fail:
	/*
	 * If we fell out of the spin path because of need_resched(),
	 * reschedule now, before we try-lock the mutex. This avoids getting
	 * scheduled out right after we obtained the mutex.
	 */
	if (need_resched()) {
		/*
		 * We _should_ have TASK_RUNNING here, but just in case
		 * we do not, make it so, otherwise we might get stuck.
		 */
		__set_current_state(TASK_RUNNING);
		schedule_preempt_disabled();
	}

	return false;
}
#else
static __always_inline bool
mutex_optimistic_spin(struct mutex *lock, struct ww_acquire_ctx *ww_ctx,
		      struct mutex_waiter *waiter)
{
	return false;
}
#endif

static noinline void __sched __mutex_unlock_slowpath(struct mutex *lock, unsigned long ip);

/**
 * mutex_unlock - release the mutex
 * @lock: the mutex to be released
 *
 * Unlock a mutex that has been locked by this task previously.
 *
 * This function must not be used in interrupt context. Unlocking
 * of a not locked mutex is not allowed.
 *
 * This function is similar to (but not equivalent to) up().
 */
void __sched mutex_unlock(struct mutex *lock)
{
#ifndef CONFIG_DEBUG_LOCK_ALLOC
	if (__mutex_unlock_fast(lock))
		return;
#endif
	__mutex_unlock_slowpath(lock, _RET_IP_);
}
EXPORT_SYMBOL(mutex_unlock);

/**
 * ww_mutex_unlock - release the w/w mutex
 * @lock: the mutex to be released
 *
 * Unlock a mutex that has been locked by this task previously with any of the
 * ww_mutex_lock* functions (with or without an acquire context). It is
 * forbidden to release the locks after releasing the acquire context.
 *
 * This function must not be used in interrupt context. Unlocking
 * of a unlocked mutex is not allowed.
 */
void __sched ww_mutex_unlock(struct ww_mutex *lock)
{
	__ww_mutex_unlock(lock);
	mutex_unlock(&lock->base);
}
EXPORT_SYMBOL(ww_mutex_unlock);

/*
 * Lock a mutex (possibly interruptible), slowpath:
 */
static __always_inline int __sched
__mutex_lock_common(struct mutex *lock, unsigned int state, unsigned int subclass,
		    struct lockdep_map *nest_lock, unsigned long ip,
		    struct ww_acquire_ctx *ww_ctx, const bool use_ww_ctx)
{
	struct mutex_waiter waiter;
	struct ww_mutex *ww;
	int ret;

	if (!use_ww_ctx)
		ww_ctx = NULL;

	might_sleep();

	MUTEX_WARN_ON(lock->magic != lock);

	ww = container_of(lock, struct ww_mutex, base);
	if (ww_ctx) {
		if (unlikely(ww_ctx == READ_ONCE(ww->ctx)))
			return -EALREADY;

		/*
		 * Reset the wounded flag after a kill. No other process can
		 * race and wound us here since they can't have a valid owner
		 * pointer if we don't have any locks held.
		 */
		if (ww_ctx->acquired == 0)
			ww_ctx->wounded = 0;

#ifdef CONFIG_DEBUG_LOCK_ALLOC
		nest_lock = &ww_ctx->dep_map;
#endif
	}

	preempt_disable();
	mutex_acquire_nest(&lock->dep_map, subclass, 0, nest_lock, ip);

	if (__mutex_trylock(lock) ||
	    mutex_optimistic_spin(lock, ww_ctx, NULL)) {
		/* got the lock, yay! */
		lock_acquired(&lock->dep_map, ip);
		if (ww_ctx)
			ww_mutex_set_context_fastpath(ww, ww_ctx);
		preempt_enable();
		return 0;
	}

	raw_spin_lock(&lock->wait_lock);
	/*
	 * After waiting to acquire the wait_lock, try again.
	 */
	if (__mutex_trylock(lock)) {
		if (ww_ctx)
			__ww_mutex_check_waiters(lock, ww_ctx);

		goto skip_wait;
	}

	debug_mutex_lock_common(lock, &waiter);
	waiter.task = current;
	if (use_ww_ctx)
		waiter.ww_ctx = ww_ctx;

	lock_contended(&lock->dep_map, ip);

	if (!use_ww_ctx) {
		/* add waiting tasks to the end of the waitqueue (FIFO): */
		__mutex_add_waiter(lock, &waiter, &lock->wait_list);
	} else {
		/*
		 * Add in stamp order, waking up waiters that must kill
		 * themselves.
		 */
		ret = __ww_mutex_add_waiter(&waiter, lock, ww_ctx);
		if (ret)
			goto err_early_kill;
	}

	set_current_state(state);
	for (;;) {
		bool first;

		/*
		 * Once we hold wait_lock, we're serialized against
		 * mutex_unlock() handing the lock off to us, do a trylock
		 * before testing the error conditions to make sure we pick up
		 * the handoff.
		 */
		if (__mutex_trylock(lock))
			goto acquired;

		/*
		 * Check for signals and kill conditions while holding
		 * wait_lock. This ensures the lock cancellation is ordered
		 * against mutex_unlock() and wake-ups do not go missing.
		 */
		if (signal_pending_state(state, current)) {
			ret = -EINTR;
			goto err;
		}

		if (ww_ctx) {
			ret = __ww_mutex_check_kill(lock, &waiter, ww_ctx);
			if (ret)
				goto err;
		}

		raw_spin_unlock(&lock->wait_lock);
		schedule_preempt_disabled();

		first = __mutex_waiter_is_first(lock, &waiter);

		set_current_state(state);
		/*
		 * Here we order against unlock; we must either see it change
		 * state back to RUNNING and fall through the next schedule(),
		 * or we must see its unlock and acquire.
		 */
		if (__mutex_trylock_or_handoff(lock, first) ||
		    (first && mutex_optimistic_spin(lock, ww_ctx, &waiter)))
			break;

		raw_spin_lock(&lock->wait_lock);
	}
	raw_spin_lock(&lock->wait_lock);
acquired:
	__set_current_state(TASK_RUNNING);

	if (ww_ctx) {
		/*
		 * Wound-Wait; we stole the lock (!first_waiter), check the
		 * waiters as anyone might want to wound us.
		 */
		if (!ww_ctx->is_wait_die &&
		    !__mutex_waiter_is_first(lock, &waiter))
			__ww_mutex_check_waiters(lock, ww_ctx);
	}

	__mutex_remove_waiter(lock, &waiter);

	debug_mutex_free_waiter(&waiter);

skip_wait:
	/* got the lock - cleanup and rejoice! */
	lock_acquired(&lock->dep_map, ip);

	if (ww_ctx)
		ww_mutex_lock_acquired(ww, ww_ctx);

	raw_spin_unlock(&lock->wait_lock);
	preempt_enable();
	return 0;

err:
	__set_current_state(TASK_RUNNING);
	__mutex_remove_waiter(lock, &waiter);
err_early_kill:
	raw_spin_unlock(&lock->wait_lock);
	debug_mutex_free_waiter(&waiter);
	mutex_release(&lock->dep_map, ip);
	preempt_enable();
	return ret;
}

static int __sched
__mutex_lock(struct mutex *lock, unsigned int state, unsigned int subclass,
	     struct lockdep_map *nest_lock, unsigned long ip)
{
	return __mutex_lock_common(lock, state, subclass, nest_lock, ip, NULL, false);
}

static int __sched
__ww_mutex_lock(struct mutex *lock, unsigned int state, unsigned int subclass,
		unsigned long ip, struct ww_acquire_ctx *ww_ctx)
<<<<<<< HEAD
{
	return __mutex_lock_common(lock, state, subclass, NULL, ip, ww_ctx, true);
=======
{
	return __mutex_lock_common(lock, state, subclass, NULL, ip, ww_ctx, true);
}

/**
 * ww_mutex_trylock - tries to acquire the w/w mutex with optional acquire context
 * @ww: mutex to lock
 * @ww_ctx: optional w/w acquire context
 *
 * Trylocks a mutex with the optional acquire context; no deadlock detection is
 * possible. Returns 1 if the mutex has been acquired successfully, 0 otherwise.
 *
 * Unlike ww_mutex_lock, no deadlock handling is performed. However, if a @ctx is
 * specified, -EALREADY handling may happen in calls to ww_mutex_trylock.
 *
 * A mutex acquired with this function must be released with ww_mutex_unlock.
 */
int ww_mutex_trylock(struct ww_mutex *ww, struct ww_acquire_ctx *ww_ctx)
{
	if (!ww_ctx)
		return mutex_trylock(&ww->base);

	MUTEX_WARN_ON(ww->base.magic != &ww->base);

	/*
	 * Reset the wounded flag after a kill. No other process can
	 * race and wound us here, since they can't have a valid owner
	 * pointer if we don't have any locks held.
	 */
	if (ww_ctx->acquired == 0)
		ww_ctx->wounded = 0;

	if (__mutex_trylock(&ww->base)) {
		ww_mutex_set_context_fastpath(ww, ww_ctx);
		mutex_acquire_nest(&ww->base.dep_map, 0, 1, &ww_ctx->dep_map, _RET_IP_);
		return 1;
	}

	return 0;
>>>>>>> df0cc57e
}
EXPORT_SYMBOL(ww_mutex_trylock);

#ifdef CONFIG_DEBUG_LOCK_ALLOC
void __sched
mutex_lock_nested(struct mutex *lock, unsigned int subclass)
{
	__mutex_lock(lock, TASK_UNINTERRUPTIBLE, subclass, NULL, _RET_IP_);
}

EXPORT_SYMBOL_GPL(mutex_lock_nested);

void __sched
_mutex_lock_nest_lock(struct mutex *lock, struct lockdep_map *nest)
{
	__mutex_lock(lock, TASK_UNINTERRUPTIBLE, 0, nest, _RET_IP_);
}
EXPORT_SYMBOL_GPL(_mutex_lock_nest_lock);

int __sched
mutex_lock_killable_nested(struct mutex *lock, unsigned int subclass)
{
	return __mutex_lock(lock, TASK_KILLABLE, subclass, NULL, _RET_IP_);
}
EXPORT_SYMBOL_GPL(mutex_lock_killable_nested);

int __sched
mutex_lock_interruptible_nested(struct mutex *lock, unsigned int subclass)
{
	return __mutex_lock(lock, TASK_INTERRUPTIBLE, subclass, NULL, _RET_IP_);
}
EXPORT_SYMBOL_GPL(mutex_lock_interruptible_nested);

void __sched
mutex_lock_io_nested(struct mutex *lock, unsigned int subclass)
{
	int token;

	might_sleep();

	token = io_schedule_prepare();
	__mutex_lock_common(lock, TASK_UNINTERRUPTIBLE,
			    subclass, NULL, _RET_IP_, NULL, 0);
	io_schedule_finish(token);
}
EXPORT_SYMBOL_GPL(mutex_lock_io_nested);

static inline int
ww_mutex_deadlock_injection(struct ww_mutex *lock, struct ww_acquire_ctx *ctx)
{
#ifdef CONFIG_DEBUG_WW_MUTEX_SLOWPATH
	unsigned tmp;

	if (ctx->deadlock_inject_countdown-- == 0) {
		tmp = ctx->deadlock_inject_interval;
		if (tmp > UINT_MAX/4)
			tmp = UINT_MAX;
		else
			tmp = tmp*2 + tmp + tmp/2;

		ctx->deadlock_inject_interval = tmp;
		ctx->deadlock_inject_countdown = tmp;
		ctx->contending_lock = lock;

		ww_mutex_unlock(lock);

		return -EDEADLK;
	}
#endif

	return 0;
}

int __sched
ww_mutex_lock(struct ww_mutex *lock, struct ww_acquire_ctx *ctx)
{
	int ret;

	might_sleep();
	ret =  __ww_mutex_lock(&lock->base, TASK_UNINTERRUPTIBLE,
			       0, _RET_IP_, ctx);
	if (!ret && ctx && ctx->acquired > 1)
		return ww_mutex_deadlock_injection(lock, ctx);

	return ret;
}
EXPORT_SYMBOL_GPL(ww_mutex_lock);

int __sched
ww_mutex_lock_interruptible(struct ww_mutex *lock, struct ww_acquire_ctx *ctx)
{
	int ret;

	might_sleep();
	ret = __ww_mutex_lock(&lock->base, TASK_INTERRUPTIBLE,
			      0, _RET_IP_, ctx);

	if (!ret && ctx && ctx->acquired > 1)
		return ww_mutex_deadlock_injection(lock, ctx);

	return ret;
}
EXPORT_SYMBOL_GPL(ww_mutex_lock_interruptible);

#endif

/*
 * Release the lock, slowpath:
 */
static noinline void __sched __mutex_unlock_slowpath(struct mutex *lock, unsigned long ip)
{
	struct task_struct *next = NULL;
	DEFINE_WAKE_Q(wake_q);
	unsigned long owner;

	mutex_release(&lock->dep_map, ip);

	/*
	 * Release the lock before (potentially) taking the spinlock such that
	 * other contenders can get on with things ASAP.
	 *
	 * Except when HANDOFF, in that case we must not clear the owner field,
	 * but instead set it to the top waiter.
	 */
	owner = atomic_long_read(&lock->owner);
	for (;;) {
		MUTEX_WARN_ON(__owner_task(owner) != current);
		MUTEX_WARN_ON(owner & MUTEX_FLAG_PICKUP);

		if (owner & MUTEX_FLAG_HANDOFF)
			break;

		if (atomic_long_try_cmpxchg_release(&lock->owner, &owner, __owner_flags(owner))) {
			if (owner & MUTEX_FLAG_WAITERS)
				break;

			return;
		}
	}

	raw_spin_lock(&lock->wait_lock);
	debug_mutex_unlock(lock);
	if (!list_empty(&lock->wait_list)) {
		/* get the first entry from the wait-list: */
		struct mutex_waiter *waiter =
			list_first_entry(&lock->wait_list,
					 struct mutex_waiter, list);

		next = waiter->task;

		debug_mutex_wake_waiter(lock, waiter);
		wake_q_add(&wake_q, next);
	}

	if (owner & MUTEX_FLAG_HANDOFF)
		__mutex_handoff(lock, next);

	raw_spin_unlock(&lock->wait_lock);

	wake_up_q(&wake_q);
}

#ifndef CONFIG_DEBUG_LOCK_ALLOC
/*
 * Here come the less common (and hence less performance-critical) APIs:
 * mutex_lock_interruptible() and mutex_trylock().
 */
static noinline int __sched
__mutex_lock_killable_slowpath(struct mutex *lock);

static noinline int __sched
__mutex_lock_interruptible_slowpath(struct mutex *lock);

/**
 * mutex_lock_interruptible() - Acquire the mutex, interruptible by signals.
 * @lock: The mutex to be acquired.
 *
 * Lock the mutex like mutex_lock().  If a signal is delivered while the
 * process is sleeping, this function will return without acquiring the
 * mutex.
 *
 * Context: Process context.
 * Return: 0 if the lock was successfully acquired or %-EINTR if a
 * signal arrived.
 */
int __sched mutex_lock_interruptible(struct mutex *lock)
{
	might_sleep();

	if (__mutex_trylock_fast(lock))
		return 0;

	return __mutex_lock_interruptible_slowpath(lock);
}

EXPORT_SYMBOL(mutex_lock_interruptible);

/**
 * mutex_lock_killable() - Acquire the mutex, interruptible by fatal signals.
 * @lock: The mutex to be acquired.
 *
 * Lock the mutex like mutex_lock().  If a signal which will be fatal to
 * the current process is delivered while the process is sleeping, this
 * function will return without acquiring the mutex.
 *
 * Context: Process context.
 * Return: 0 if the lock was successfully acquired or %-EINTR if a
 * fatal signal arrived.
 */
int __sched mutex_lock_killable(struct mutex *lock)
{
	might_sleep();

	if (__mutex_trylock_fast(lock))
		return 0;

	return __mutex_lock_killable_slowpath(lock);
}
EXPORT_SYMBOL(mutex_lock_killable);

/**
 * mutex_lock_io() - Acquire the mutex and mark the process as waiting for I/O
 * @lock: The mutex to be acquired.
 *
 * Lock the mutex like mutex_lock().  While the task is waiting for this
 * mutex, it will be accounted as being in the IO wait state by the
 * scheduler.
 *
 * Context: Process context.
 */
void __sched mutex_lock_io(struct mutex *lock)
{
	int token;

	token = io_schedule_prepare();
	mutex_lock(lock);
	io_schedule_finish(token);
}
EXPORT_SYMBOL_GPL(mutex_lock_io);

static noinline void __sched
__mutex_lock_slowpath(struct mutex *lock)
{
	__mutex_lock(lock, TASK_UNINTERRUPTIBLE, 0, NULL, _RET_IP_);
}

static noinline int __sched
__mutex_lock_killable_slowpath(struct mutex *lock)
{
	return __mutex_lock(lock, TASK_KILLABLE, 0, NULL, _RET_IP_);
}

static noinline int __sched
__mutex_lock_interruptible_slowpath(struct mutex *lock)
{
	return __mutex_lock(lock, TASK_INTERRUPTIBLE, 0, NULL, _RET_IP_);
}

static noinline int __sched
__ww_mutex_lock_slowpath(struct ww_mutex *lock, struct ww_acquire_ctx *ctx)
{
	return __ww_mutex_lock(&lock->base, TASK_UNINTERRUPTIBLE, 0,
			       _RET_IP_, ctx);
}

static noinline int __sched
__ww_mutex_lock_interruptible_slowpath(struct ww_mutex *lock,
					    struct ww_acquire_ctx *ctx)
{
	return __ww_mutex_lock(&lock->base, TASK_INTERRUPTIBLE, 0,
			       _RET_IP_, ctx);
}

#endif

/**
 * mutex_trylock - try to acquire the mutex, without waiting
 * @lock: the mutex to be acquired
 *
 * Try to acquire the mutex atomically. Returns 1 if the mutex
 * has been acquired successfully, and 0 on contention.
 *
 * NOTE: this function follows the spin_trylock() convention, so
 * it is negated from the down_trylock() return values! Be careful
 * about this when converting semaphore users to mutexes.
 *
 * This function must not be used in interrupt context. The
 * mutex must be released by the same task that acquired it.
 */
int __sched mutex_trylock(struct mutex *lock)
{
	bool locked;

	MUTEX_WARN_ON(lock->magic != lock);

	locked = __mutex_trylock(lock);
	if (locked)
		mutex_acquire(&lock->dep_map, 0, 1, _RET_IP_);

	return locked;
}
EXPORT_SYMBOL(mutex_trylock);

#ifndef CONFIG_DEBUG_LOCK_ALLOC
int __sched
ww_mutex_lock(struct ww_mutex *lock, struct ww_acquire_ctx *ctx)
{
	might_sleep();

	if (__mutex_trylock_fast(&lock->base)) {
		if (ctx)
			ww_mutex_set_context_fastpath(lock, ctx);
		return 0;
	}

	return __ww_mutex_lock_slowpath(lock, ctx);
}
EXPORT_SYMBOL(ww_mutex_lock);

int __sched
ww_mutex_lock_interruptible(struct ww_mutex *lock, struct ww_acquire_ctx *ctx)
{
	might_sleep();

	if (__mutex_trylock_fast(&lock->base)) {
		if (ctx)
			ww_mutex_set_context_fastpath(lock, ctx);
		return 0;
	}

	return __ww_mutex_lock_interruptible_slowpath(lock, ctx);
}
EXPORT_SYMBOL(ww_mutex_lock_interruptible);

#endif /* !CONFIG_DEBUG_LOCK_ALLOC */
#endif /* !CONFIG_PREEMPT_RT */

/**
 * atomic_dec_and_mutex_lock - return holding mutex if we dec to 0
 * @cnt: the atomic which we are to dec
 * @lock: the mutex to return holding if we dec to 0
 *
 * return true and hold lock if we dec to 0, return false otherwise
 */
int atomic_dec_and_mutex_lock(atomic_t *cnt, struct mutex *lock)
{
	/* dec if we can't possibly hit 0 */
	if (atomic_add_unless(cnt, -1, 1))
		return 0;
	/* we might hit 0, so take the lock */
	mutex_lock(lock);
	if (!atomic_dec_and_test(cnt)) {
		/* when we actually did the dec, we didn't hit 0 */
		mutex_unlock(lock);
		return 0;
	}
	/* we hit 0, and we hold the lock */
	return 1;
}
EXPORT_SYMBOL(atomic_dec_and_mutex_lock);<|MERGE_RESOLUTION|>--- conflicted
+++ resolved
@@ -94,12 +94,9 @@
 	return owner & MUTEX_FLAGS;
 }
 
-<<<<<<< HEAD
-=======
 /*
  * Returns: __mutex_owner(lock) on failure or NULL on success.
  */
->>>>>>> df0cc57e
 static inline struct task_struct *__mutex_trylock_common(struct mutex *lock, bool handoff)
 {
 	unsigned long owner, curr = (unsigned long)current;
@@ -746,10 +743,6 @@
 static int __sched
 __ww_mutex_lock(struct mutex *lock, unsigned int state, unsigned int subclass,
 		unsigned long ip, struct ww_acquire_ctx *ww_ctx)
-<<<<<<< HEAD
-{
-	return __mutex_lock_common(lock, state, subclass, NULL, ip, ww_ctx, true);
-=======
 {
 	return __mutex_lock_common(lock, state, subclass, NULL, ip, ww_ctx, true);
 }
@@ -789,7 +782,6 @@
 	}
 
 	return 0;
->>>>>>> df0cc57e
 }
 EXPORT_SYMBOL(ww_mutex_trylock);
 
