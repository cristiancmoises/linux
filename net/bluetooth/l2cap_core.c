/*
   BlueZ - Bluetooth protocol stack for Linux
   Copyright (C) 2000-2001 Qualcomm Incorporated
   Copyright (C) 2009-2010 Gustavo F. Padovan <gustavo@padovan.org>
   Copyright (C) 2010 Google Inc.
   Copyright (C) 2011 ProFUSION Embedded Systems
   Copyright (c) 2012 Code Aurora Forum.  All rights reserved.

   Written 2000,2001 by Maxim Krasnyansky <maxk@qualcomm.com>

   This program is free software; you can redistribute it and/or modify
   it under the terms of the GNU General Public License version 2 as
   published by the Free Software Foundation;

   THE SOFTWARE IS PROVIDED "AS IS", WITHOUT WARRANTY OF ANY KIND, EXPRESS
   OR IMPLIED, INCLUDING BUT NOT LIMITED TO THE WARRANTIES OF MERCHANTABILITY,
   FITNESS FOR A PARTICULAR PURPOSE AND NONINFRINGEMENT OF THIRD PARTY RIGHTS.
   IN NO EVENT SHALL THE COPYRIGHT HOLDER(S) AND AUTHOR(S) BE LIABLE FOR ANY
   CLAIM, OR ANY SPECIAL INDIRECT OR CONSEQUENTIAL DAMAGES, OR ANY DAMAGES
   WHATSOEVER RESULTING FROM LOSS OF USE, DATA OR PROFITS, WHETHER IN AN
   ACTION OF CONTRACT, NEGLIGENCE OR OTHER TORTIOUS ACTION, ARISING OUT OF
   OR IN CONNECTION WITH THE USE OR PERFORMANCE OF THIS SOFTWARE.

   ALL LIABILITY, INCLUDING LIABILITY FOR INFRINGEMENT OF ANY PATENTS,
   COPYRIGHTS, TRADEMARKS OR OTHER RIGHTS, RELATING TO USE OF THIS
   SOFTWARE IS DISCLAIMED.
*/

/* Bluetooth L2CAP core. */

#include <linux/module.h>

#include <linux/debugfs.h>
#include <linux/crc16.h>
#include <linux/filter.h>

#include <net/bluetooth/bluetooth.h>
#include <net/bluetooth/hci_core.h>
#include <net/bluetooth/l2cap.h>

#include "smp.h"

#define LE_FLOWCTL_MAX_CREDITS 65535

bool disable_ertm;
bool enable_ecred = IS_ENABLED(CONFIG_BT_LE_L2CAP_ECRED);

static u32 l2cap_feat_mask = L2CAP_FEAT_FIXED_CHAN | L2CAP_FEAT_UCD;

static LIST_HEAD(chan_list);
static DEFINE_RWLOCK(chan_list_lock);

static struct sk_buff *l2cap_build_cmd(struct l2cap_conn *conn,
				       u8 code, u8 ident, u16 dlen, void *data);
static void l2cap_send_cmd(struct l2cap_conn *conn, u8 ident, u8 code, u16 len,
			   void *data);
static int l2cap_build_conf_req(struct l2cap_chan *chan, void *data, size_t data_size);
static void l2cap_send_disconn_req(struct l2cap_chan *chan, int err);

static void l2cap_tx(struct l2cap_chan *chan, struct l2cap_ctrl *control,
		     struct sk_buff_head *skbs, u8 event);
static void l2cap_retrans_timeout(struct work_struct *work);
static void l2cap_monitor_timeout(struct work_struct *work);
static void l2cap_ack_timeout(struct work_struct *work);

static inline u8 bdaddr_type(u8 link_type, u8 bdaddr_type)
{
	if (link_type == LE_LINK) {
		if (bdaddr_type == ADDR_LE_DEV_PUBLIC)
			return BDADDR_LE_PUBLIC;
		else
			return BDADDR_LE_RANDOM;
	}

	return BDADDR_BREDR;
}

static inline u8 bdaddr_src_type(struct hci_conn *hcon)
{
	return bdaddr_type(hcon->type, hcon->src_type);
}

static inline u8 bdaddr_dst_type(struct hci_conn *hcon)
{
	return bdaddr_type(hcon->type, hcon->dst_type);
}

/* ---- L2CAP channels ---- */

static struct l2cap_chan *__l2cap_get_chan_by_dcid(struct l2cap_conn *conn,
						   u16 cid)
{
	struct l2cap_chan *c;

	list_for_each_entry(c, &conn->chan_l, list) {
		if (c->dcid == cid)
			return c;
	}
	return NULL;
}

static struct l2cap_chan *__l2cap_get_chan_by_scid(struct l2cap_conn *conn,
						   u16 cid)
{
	struct l2cap_chan *c;

	list_for_each_entry(c, &conn->chan_l, list) {
		if (c->scid == cid)
			return c;
	}
	return NULL;
}

/* Find channel with given SCID.
 * Returns a reference locked channel.
 */
static struct l2cap_chan *l2cap_get_chan_by_scid(struct l2cap_conn *conn,
						 u16 cid)
{
	struct l2cap_chan *c;

	mutex_lock(&conn->chan_lock);
	c = __l2cap_get_chan_by_scid(conn, cid);
	if (c) {
		/* Only lock if chan reference is not 0 */
		c = l2cap_chan_hold_unless_zero(c);
		if (c)
			l2cap_chan_lock(c);
	}
	mutex_unlock(&conn->chan_lock);

	return c;
}

/* Find channel with given DCID.
 * Returns a reference locked channel.
 */
static struct l2cap_chan *l2cap_get_chan_by_dcid(struct l2cap_conn *conn,
						 u16 cid)
{
	struct l2cap_chan *c;

	mutex_lock(&conn->chan_lock);
	c = __l2cap_get_chan_by_dcid(conn, cid);
	if (c) {
		/* Only lock if chan reference is not 0 */
		c = l2cap_chan_hold_unless_zero(c);
		if (c)
			l2cap_chan_lock(c);
	}
	mutex_unlock(&conn->chan_lock);

	return c;
}

static struct l2cap_chan *__l2cap_get_chan_by_ident(struct l2cap_conn *conn,
						    u8 ident)
{
	struct l2cap_chan *c;

	list_for_each_entry(c, &conn->chan_l, list) {
		if (c->ident == ident)
			return c;
	}
	return NULL;
}

static struct l2cap_chan *__l2cap_global_chan_by_addr(__le16 psm, bdaddr_t *src,
						      u8 src_type)
{
	struct l2cap_chan *c;

	list_for_each_entry(c, &chan_list, global_l) {
		if (src_type == BDADDR_BREDR && c->src_type != BDADDR_BREDR)
			continue;

		if (src_type != BDADDR_BREDR && c->src_type == BDADDR_BREDR)
			continue;

		if (c->sport == psm && !bacmp(&c->src, src))
			return c;
	}
	return NULL;
}

int l2cap_add_psm(struct l2cap_chan *chan, bdaddr_t *src, __le16 psm)
{
	int err;

	write_lock(&chan_list_lock);

	if (psm && __l2cap_global_chan_by_addr(psm, src, chan->src_type)) {
		err = -EADDRINUSE;
		goto done;
	}

	if (psm) {
		chan->psm = psm;
		chan->sport = psm;
		err = 0;
	} else {
		u16 p, start, end, incr;

		if (chan->src_type == BDADDR_BREDR) {
			start = L2CAP_PSM_DYN_START;
			end = L2CAP_PSM_AUTO_END;
			incr = 2;
		} else {
			start = L2CAP_PSM_LE_DYN_START;
			end = L2CAP_PSM_LE_DYN_END;
			incr = 1;
		}

		err = -EINVAL;
		for (p = start; p <= end; p += incr)
			if (!__l2cap_global_chan_by_addr(cpu_to_le16(p), src,
							 chan->src_type)) {
				chan->psm   = cpu_to_le16(p);
				chan->sport = cpu_to_le16(p);
				err = 0;
				break;
			}
	}

done:
	write_unlock(&chan_list_lock);
	return err;
}
EXPORT_SYMBOL_GPL(l2cap_add_psm);

int l2cap_add_scid(struct l2cap_chan *chan,  __u16 scid)
{
	write_lock(&chan_list_lock);

	/* Override the defaults (which are for conn-oriented) */
	chan->omtu = L2CAP_DEFAULT_MTU;
	chan->chan_type = L2CAP_CHAN_FIXED;

	chan->scid = scid;

	write_unlock(&chan_list_lock);

	return 0;
}

static u16 l2cap_alloc_cid(struct l2cap_conn *conn)
{
	u16 cid, dyn_end;

	if (conn->hcon->type == LE_LINK)
		dyn_end = L2CAP_CID_LE_DYN_END;
	else
		dyn_end = L2CAP_CID_DYN_END;

	for (cid = L2CAP_CID_DYN_START; cid <= dyn_end; cid++) {
		if (!__l2cap_get_chan_by_scid(conn, cid))
			return cid;
	}

	return 0;
}

static void l2cap_state_change(struct l2cap_chan *chan, int state)
{
	BT_DBG("chan %p %s -> %s", chan, state_to_string(chan->state),
	       state_to_string(state));

	chan->state = state;
	chan->ops->state_change(chan, state, 0);
}

static inline void l2cap_state_change_and_error(struct l2cap_chan *chan,
						int state, int err)
{
	chan->state = state;
	chan->ops->state_change(chan, chan->state, err);
}

static inline void l2cap_chan_set_err(struct l2cap_chan *chan, int err)
{
	chan->ops->state_change(chan, chan->state, err);
}

static void __set_retrans_timer(struct l2cap_chan *chan)
{
	if (!delayed_work_pending(&chan->monitor_timer) &&
	    chan->retrans_timeout) {
		l2cap_set_timer(chan, &chan->retrans_timer,
				msecs_to_jiffies(chan->retrans_timeout));
	}
}

static void __set_monitor_timer(struct l2cap_chan *chan)
{
	__clear_retrans_timer(chan);
	if (chan->monitor_timeout) {
		l2cap_set_timer(chan, &chan->monitor_timer,
				msecs_to_jiffies(chan->monitor_timeout));
	}
}

static struct sk_buff *l2cap_ertm_seq_in_queue(struct sk_buff_head *head,
					       u16 seq)
{
	struct sk_buff *skb;

	skb_queue_walk(head, skb) {
		if (bt_cb(skb)->l2cap.txseq == seq)
			return skb;
	}

	return NULL;
}

/* ---- L2CAP sequence number lists ---- */

/* For ERTM, ordered lists of sequence numbers must be tracked for
 * SREJ requests that are received and for frames that are to be
 * retransmitted. These seq_list functions implement a singly-linked
 * list in an array, where membership in the list can also be checked
 * in constant time. Items can also be added to the tail of the list
 * and removed from the head in constant time, without further memory
 * allocs or frees.
 */

static int l2cap_seq_list_init(struct l2cap_seq_list *seq_list, u16 size)
{
	size_t alloc_size, i;

	/* Allocated size is a power of 2 to map sequence numbers
	 * (which may be up to 14 bits) in to a smaller array that is
	 * sized for the negotiated ERTM transmit windows.
	 */
	alloc_size = roundup_pow_of_two(size);

	seq_list->list = kmalloc_array(alloc_size, sizeof(u16), GFP_KERNEL);
	if (!seq_list->list)
		return -ENOMEM;

	seq_list->mask = alloc_size - 1;
	seq_list->head = L2CAP_SEQ_LIST_CLEAR;
	seq_list->tail = L2CAP_SEQ_LIST_CLEAR;
	for (i = 0; i < alloc_size; i++)
		seq_list->list[i] = L2CAP_SEQ_LIST_CLEAR;

	return 0;
}

static inline void l2cap_seq_list_free(struct l2cap_seq_list *seq_list)
{
	kfree(seq_list->list);
}

static inline bool l2cap_seq_list_contains(struct l2cap_seq_list *seq_list,
					   u16 seq)
{
	/* Constant-time check for list membership */
	return seq_list->list[seq & seq_list->mask] != L2CAP_SEQ_LIST_CLEAR;
}

static inline u16 l2cap_seq_list_pop(struct l2cap_seq_list *seq_list)
{
	u16 seq = seq_list->head;
	u16 mask = seq_list->mask;

	seq_list->head = seq_list->list[seq & mask];
	seq_list->list[seq & mask] = L2CAP_SEQ_LIST_CLEAR;

	if (seq_list->head == L2CAP_SEQ_LIST_TAIL) {
		seq_list->head = L2CAP_SEQ_LIST_CLEAR;
		seq_list->tail = L2CAP_SEQ_LIST_CLEAR;
	}

	return seq;
}

static void l2cap_seq_list_clear(struct l2cap_seq_list *seq_list)
{
	u16 i;

	if (seq_list->head == L2CAP_SEQ_LIST_CLEAR)
		return;

	for (i = 0; i <= seq_list->mask; i++)
		seq_list->list[i] = L2CAP_SEQ_LIST_CLEAR;

	seq_list->head = L2CAP_SEQ_LIST_CLEAR;
	seq_list->tail = L2CAP_SEQ_LIST_CLEAR;
}

static void l2cap_seq_list_append(struct l2cap_seq_list *seq_list, u16 seq)
{
	u16 mask = seq_list->mask;

	/* All appends happen in constant time */

	if (seq_list->list[seq & mask] != L2CAP_SEQ_LIST_CLEAR)
		return;

	if (seq_list->tail == L2CAP_SEQ_LIST_CLEAR)
		seq_list->head = seq;
	else
		seq_list->list[seq_list->tail & mask] = seq;

	seq_list->tail = seq;
	seq_list->list[seq & mask] = L2CAP_SEQ_LIST_TAIL;
}

static void l2cap_chan_timeout(struct work_struct *work)
{
	struct l2cap_chan *chan = container_of(work, struct l2cap_chan,
					       chan_timer.work);
	struct l2cap_conn *conn = chan->conn;
	int reason;

	BT_DBG("chan %p state %s", chan, state_to_string(chan->state));

	if (!conn)
		return;

	mutex_lock(&conn->chan_lock);
	/* __set_chan_timer() calls l2cap_chan_hold(chan) while scheduling
	 * this work. No need to call l2cap_chan_hold(chan) here again.
	 */
	l2cap_chan_lock(chan);

	if (chan->state == BT_CONNECTED || chan->state == BT_CONFIG)
		reason = ECONNREFUSED;
	else if (chan->state == BT_CONNECT &&
		 chan->sec_level != BT_SECURITY_SDP)
		reason = ECONNREFUSED;
	else
		reason = ETIMEDOUT;

	l2cap_chan_close(chan, reason);

	chan->ops->close(chan);

	l2cap_chan_unlock(chan);
	l2cap_chan_put(chan);

	mutex_unlock(&conn->chan_lock);
}

struct l2cap_chan *l2cap_chan_create(void)
{
	struct l2cap_chan *chan;

	chan = kzalloc(sizeof(*chan), GFP_ATOMIC);
	if (!chan)
		return NULL;

	skb_queue_head_init(&chan->tx_q);
	skb_queue_head_init(&chan->srej_q);
	mutex_init(&chan->lock);

	/* Set default lock nesting level */
	atomic_set(&chan->nesting, L2CAP_NESTING_NORMAL);

	/* Available receive buffer space is initially unknown */
	chan->rx_avail = -1;

	write_lock(&chan_list_lock);
	list_add(&chan->global_l, &chan_list);
	write_unlock(&chan_list_lock);

	INIT_DELAYED_WORK(&chan->chan_timer, l2cap_chan_timeout);
	INIT_DELAYED_WORK(&chan->retrans_timer, l2cap_retrans_timeout);
	INIT_DELAYED_WORK(&chan->monitor_timer, l2cap_monitor_timeout);
	INIT_DELAYED_WORK(&chan->ack_timer, l2cap_ack_timeout);

	chan->state = BT_OPEN;

	kref_init(&chan->kref);

	/* This flag is cleared in l2cap_chan_ready() */
	set_bit(CONF_NOT_COMPLETE, &chan->conf_state);

	BT_DBG("chan %p", chan);

	return chan;
}
EXPORT_SYMBOL_GPL(l2cap_chan_create);

static void l2cap_chan_destroy(struct kref *kref)
{
	struct l2cap_chan *chan = container_of(kref, struct l2cap_chan, kref);

	BT_DBG("chan %p", chan);

	write_lock(&chan_list_lock);
	list_del(&chan->global_l);
	write_unlock(&chan_list_lock);

	kfree(chan);
}

void l2cap_chan_hold(struct l2cap_chan *c)
{
	BT_DBG("chan %p orig refcnt %u", c, kref_read(&c->kref));

	kref_get(&c->kref);
}

struct l2cap_chan *l2cap_chan_hold_unless_zero(struct l2cap_chan *c)
{
	BT_DBG("chan %p orig refcnt %u", c, kref_read(&c->kref));

	if (!kref_get_unless_zero(&c->kref))
		return NULL;

	return c;
}

void l2cap_chan_put(struct l2cap_chan *c)
{
	BT_DBG("chan %p orig refcnt %u", c, kref_read(&c->kref));

	kref_put(&c->kref, l2cap_chan_destroy);
}
EXPORT_SYMBOL_GPL(l2cap_chan_put);

void l2cap_chan_set_defaults(struct l2cap_chan *chan)
{
	chan->fcs  = L2CAP_FCS_CRC16;
	chan->max_tx = L2CAP_DEFAULT_MAX_TX;
	chan->tx_win = L2CAP_DEFAULT_TX_WINDOW;
	chan->tx_win_max = L2CAP_DEFAULT_TX_WINDOW;
	chan->remote_max_tx = chan->max_tx;
	chan->remote_tx_win = chan->tx_win;
	chan->ack_win = L2CAP_DEFAULT_TX_WINDOW;
	chan->sec_level = BT_SECURITY_LOW;
	chan->flush_to = L2CAP_DEFAULT_FLUSH_TO;
	chan->retrans_timeout = L2CAP_DEFAULT_RETRANS_TO;
	chan->monitor_timeout = L2CAP_DEFAULT_MONITOR_TO;

	chan->conf_state = 0;
	set_bit(CONF_NOT_COMPLETE, &chan->conf_state);

	set_bit(FLAG_FORCE_ACTIVE, &chan->flags);
}
EXPORT_SYMBOL_GPL(l2cap_chan_set_defaults);

static __u16 l2cap_le_rx_credits(struct l2cap_chan *chan)
{
	size_t sdu_len = chan->sdu ? chan->sdu->len : 0;

	if (chan->mps == 0)
		return 0;

	/* If we don't know the available space in the receiver buffer, give
	 * enough credits for a full packet.
	 */
	if (chan->rx_avail == -1)
		return (chan->imtu / chan->mps) + 1;

	/* If we know how much space is available in the receive buffer, give
	 * out as many credits as would fill the buffer.
	 */
	if (chan->rx_avail <= sdu_len)
		return 0;

	return DIV_ROUND_UP(chan->rx_avail - sdu_len, chan->mps);
}

static void l2cap_le_flowctl_init(struct l2cap_chan *chan, u16 tx_credits)
{
	chan->sdu = NULL;
	chan->sdu_last_frag = NULL;
	chan->sdu_len = 0;
	chan->tx_credits = tx_credits;
	/* Derive MPS from connection MTU to stop HCI fragmentation */
	chan->mps = min_t(u16, chan->imtu, chan->conn->mtu - L2CAP_HDR_SIZE);
	chan->rx_credits = l2cap_le_rx_credits(chan);

	skb_queue_head_init(&chan->tx_q);
}

static void l2cap_ecred_init(struct l2cap_chan *chan, u16 tx_credits)
{
	l2cap_le_flowctl_init(chan, tx_credits);

	/* L2CAP implementations shall support a minimum MPS of 64 octets */
	if (chan->mps < L2CAP_ECRED_MIN_MPS) {
		chan->mps = L2CAP_ECRED_MIN_MPS;
		chan->rx_credits = l2cap_le_rx_credits(chan);
	}
}

void __l2cap_chan_add(struct l2cap_conn *conn, struct l2cap_chan *chan)
{
	BT_DBG("conn %p, psm 0x%2.2x, dcid 0x%4.4x", conn,
	       __le16_to_cpu(chan->psm), chan->dcid);

	conn->disc_reason = HCI_ERROR_REMOTE_USER_TERM;

	chan->conn = conn;

	switch (chan->chan_type) {
	case L2CAP_CHAN_CONN_ORIENTED:
		/* Alloc CID for connection-oriented socket */
		chan->scid = l2cap_alloc_cid(conn);
		if (conn->hcon->type == ACL_LINK)
			chan->omtu = L2CAP_DEFAULT_MTU;
		break;

	case L2CAP_CHAN_CONN_LESS:
		/* Connectionless socket */
		chan->scid = L2CAP_CID_CONN_LESS;
		chan->dcid = L2CAP_CID_CONN_LESS;
		chan->omtu = L2CAP_DEFAULT_MTU;
		break;

	case L2CAP_CHAN_FIXED:
		/* Caller will set CID and CID specific MTU values */
		break;

	default:
		/* Raw socket can send/recv signalling messages only */
		chan->scid = L2CAP_CID_SIGNALING;
		chan->dcid = L2CAP_CID_SIGNALING;
		chan->omtu = L2CAP_DEFAULT_MTU;
	}

	chan->local_id		= L2CAP_BESTEFFORT_ID;
	chan->local_stype	= L2CAP_SERV_BESTEFFORT;
	chan->local_msdu	= L2CAP_DEFAULT_MAX_SDU_SIZE;
	chan->local_sdu_itime	= L2CAP_DEFAULT_SDU_ITIME;
	chan->local_acc_lat	= L2CAP_DEFAULT_ACC_LAT;
	chan->local_flush_to	= L2CAP_EFS_DEFAULT_FLUSH_TO;

	l2cap_chan_hold(chan);

	/* Only keep a reference for fixed channels if they requested it */
	if (chan->chan_type != L2CAP_CHAN_FIXED ||
	    test_bit(FLAG_HOLD_HCI_CONN, &chan->flags))
		hci_conn_hold(conn->hcon);

	list_add(&chan->list, &conn->chan_l);
}

void l2cap_chan_add(struct l2cap_conn *conn, struct l2cap_chan *chan)
{
	mutex_lock(&conn->chan_lock);
	__l2cap_chan_add(conn, chan);
	mutex_unlock(&conn->chan_lock);
}

void l2cap_chan_del(struct l2cap_chan *chan, int err)
{
	struct l2cap_conn *conn = chan->conn;

	__clear_chan_timer(chan);

	BT_DBG("chan %p, conn %p, err %d, state %s", chan, conn, err,
	       state_to_string(chan->state));

	chan->ops->teardown(chan, err);

	if (conn) {
		/* Delete from channel list */
		list_del(&chan->list);

		l2cap_chan_put(chan);

		chan->conn = NULL;

		/* Reference was only held for non-fixed channels or
		 * fixed channels that explicitly requested it using the
		 * FLAG_HOLD_HCI_CONN flag.
		 */
		if (chan->chan_type != L2CAP_CHAN_FIXED ||
		    test_bit(FLAG_HOLD_HCI_CONN, &chan->flags))
			hci_conn_drop(conn->hcon);
	}

	if (test_bit(CONF_NOT_COMPLETE, &chan->conf_state))
		return;

	switch (chan->mode) {
	case L2CAP_MODE_BASIC:
		break;

	case L2CAP_MODE_LE_FLOWCTL:
	case L2CAP_MODE_EXT_FLOWCTL:
		skb_queue_purge(&chan->tx_q);
		break;

	case L2CAP_MODE_ERTM:
		__clear_retrans_timer(chan);
		__clear_monitor_timer(chan);
		__clear_ack_timer(chan);

		skb_queue_purge(&chan->srej_q);

		l2cap_seq_list_free(&chan->srej_list);
		l2cap_seq_list_free(&chan->retrans_list);
		fallthrough;

	case L2CAP_MODE_STREAMING:
		skb_queue_purge(&chan->tx_q);
		break;
	}
}
EXPORT_SYMBOL_GPL(l2cap_chan_del);

static void __l2cap_chan_list_id(struct l2cap_conn *conn, u16 id,
				 l2cap_chan_func_t func, void *data)
{
	struct l2cap_chan *chan, *l;

	list_for_each_entry_safe(chan, l, &conn->chan_l, list) {
		if (chan->ident == id)
			func(chan, data);
	}
}

static void __l2cap_chan_list(struct l2cap_conn *conn, l2cap_chan_func_t func,
			      void *data)
{
	struct l2cap_chan *chan;

	list_for_each_entry(chan, &conn->chan_l, list) {
		func(chan, data);
	}
}

void l2cap_chan_list(struct l2cap_conn *conn, l2cap_chan_func_t func,
		     void *data)
{
	if (!conn)
		return;

	mutex_lock(&conn->chan_lock);
	__l2cap_chan_list(conn, func, data);
	mutex_unlock(&conn->chan_lock);
}

EXPORT_SYMBOL_GPL(l2cap_chan_list);

static void l2cap_conn_update_id_addr(struct work_struct *work)
{
	struct l2cap_conn *conn = container_of(work, struct l2cap_conn,
					       id_addr_timer.work);
	struct hci_conn *hcon = conn->hcon;
	struct l2cap_chan *chan;

	mutex_lock(&conn->chan_lock);

	list_for_each_entry(chan, &conn->chan_l, list) {
		l2cap_chan_lock(chan);
		bacpy(&chan->dst, &hcon->dst);
		chan->dst_type = bdaddr_dst_type(hcon);
		l2cap_chan_unlock(chan);
	}

	mutex_unlock(&conn->chan_lock);
}

static void l2cap_chan_le_connect_reject(struct l2cap_chan *chan)
{
	struct l2cap_conn *conn = chan->conn;
	struct l2cap_le_conn_rsp rsp;
	u16 result;

	if (test_bit(FLAG_DEFER_SETUP, &chan->flags))
		result = L2CAP_CR_LE_AUTHORIZATION;
	else
		result = L2CAP_CR_LE_BAD_PSM;

	l2cap_state_change(chan, BT_DISCONN);

	rsp.dcid    = cpu_to_le16(chan->scid);
	rsp.mtu     = cpu_to_le16(chan->imtu);
	rsp.mps     = cpu_to_le16(chan->mps);
	rsp.credits = cpu_to_le16(chan->rx_credits);
	rsp.result  = cpu_to_le16(result);

	l2cap_send_cmd(conn, chan->ident, L2CAP_LE_CONN_RSP, sizeof(rsp),
		       &rsp);
}

static void l2cap_chan_ecred_connect_reject(struct l2cap_chan *chan)
{
	l2cap_state_change(chan, BT_DISCONN);

	__l2cap_ecred_conn_rsp_defer(chan);
}

static void l2cap_chan_connect_reject(struct l2cap_chan *chan)
{
	struct l2cap_conn *conn = chan->conn;
	struct l2cap_conn_rsp rsp;
	u16 result;

	if (test_bit(FLAG_DEFER_SETUP, &chan->flags))
		result = L2CAP_CR_SEC_BLOCK;
	else
		result = L2CAP_CR_BAD_PSM;

	l2cap_state_change(chan, BT_DISCONN);

	rsp.scid   = cpu_to_le16(chan->dcid);
	rsp.dcid   = cpu_to_le16(chan->scid);
	rsp.result = cpu_to_le16(result);
	rsp.status = cpu_to_le16(L2CAP_CS_NO_INFO);

	l2cap_send_cmd(conn, chan->ident, L2CAP_CONN_RSP, sizeof(rsp), &rsp);
}

void l2cap_chan_close(struct l2cap_chan *chan, int reason)
{
	struct l2cap_conn *conn = chan->conn;

	BT_DBG("chan %p state %s", chan, state_to_string(chan->state));

	switch (chan->state) {
	case BT_LISTEN:
		chan->ops->teardown(chan, 0);
		break;

	case BT_CONNECTED:
	case BT_CONFIG:
		if (chan->chan_type == L2CAP_CHAN_CONN_ORIENTED) {
			__set_chan_timer(chan, chan->ops->get_sndtimeo(chan));
			l2cap_send_disconn_req(chan, reason);
		} else
			l2cap_chan_del(chan, reason);
		break;

	case BT_CONNECT2:
		if (chan->chan_type == L2CAP_CHAN_CONN_ORIENTED) {
			if (conn->hcon->type == ACL_LINK)
				l2cap_chan_connect_reject(chan);
			else if (conn->hcon->type == LE_LINK) {
				switch (chan->mode) {
				case L2CAP_MODE_LE_FLOWCTL:
					l2cap_chan_le_connect_reject(chan);
					break;
				case L2CAP_MODE_EXT_FLOWCTL:
					l2cap_chan_ecred_connect_reject(chan);
					return;
				}
			}
		}

		l2cap_chan_del(chan, reason);
		break;

	case BT_CONNECT:
	case BT_DISCONN:
		l2cap_chan_del(chan, reason);
		break;

	default:
		chan->ops->teardown(chan, 0);
		break;
	}
}
EXPORT_SYMBOL(l2cap_chan_close);

static inline u8 l2cap_get_auth_type(struct l2cap_chan *chan)
{
	switch (chan->chan_type) {
	case L2CAP_CHAN_RAW:
		switch (chan->sec_level) {
		case BT_SECURITY_HIGH:
		case BT_SECURITY_FIPS:
			return HCI_AT_DEDICATED_BONDING_MITM;
		case BT_SECURITY_MEDIUM:
			return HCI_AT_DEDICATED_BONDING;
		default:
			return HCI_AT_NO_BONDING;
		}
		break;
	case L2CAP_CHAN_CONN_LESS:
		if (chan->psm == cpu_to_le16(L2CAP_PSM_3DSP)) {
			if (chan->sec_level == BT_SECURITY_LOW)
				chan->sec_level = BT_SECURITY_SDP;
		}
		if (chan->sec_level == BT_SECURITY_HIGH ||
		    chan->sec_level == BT_SECURITY_FIPS)
			return HCI_AT_NO_BONDING_MITM;
		else
			return HCI_AT_NO_BONDING;
		break;
	case L2CAP_CHAN_CONN_ORIENTED:
		if (chan->psm == cpu_to_le16(L2CAP_PSM_SDP)) {
			if (chan->sec_level == BT_SECURITY_LOW)
				chan->sec_level = BT_SECURITY_SDP;

			if (chan->sec_level == BT_SECURITY_HIGH ||
			    chan->sec_level == BT_SECURITY_FIPS)
				return HCI_AT_NO_BONDING_MITM;
			else
				return HCI_AT_NO_BONDING;
		}
		fallthrough;

	default:
		switch (chan->sec_level) {
		case BT_SECURITY_HIGH:
		case BT_SECURITY_FIPS:
			return HCI_AT_GENERAL_BONDING_MITM;
		case BT_SECURITY_MEDIUM:
			return HCI_AT_GENERAL_BONDING;
		default:
			return HCI_AT_NO_BONDING;
		}
		break;
	}
}

/* Service level security */
int l2cap_chan_check_security(struct l2cap_chan *chan, bool initiator)
{
	struct l2cap_conn *conn = chan->conn;
	__u8 auth_type;

	if (conn->hcon->type == LE_LINK)
		return smp_conn_security(conn->hcon, chan->sec_level);

	auth_type = l2cap_get_auth_type(chan);

	return hci_conn_security(conn->hcon, chan->sec_level, auth_type,
				 initiator);
}

static u8 l2cap_get_ident(struct l2cap_conn *conn)
{
	u8 id;

	/* Get next available identificator.
	 *    1 - 128 are used by kernel.
	 *  129 - 199 are reserved.
	 *  200 - 254 are used by utilities like l2ping, etc.
	 */

	mutex_lock(&conn->ident_lock);

	if (++conn->tx_ident > 128)
		conn->tx_ident = 1;

	id = conn->tx_ident;

	mutex_unlock(&conn->ident_lock);

	return id;
}

static void l2cap_send_cmd(struct l2cap_conn *conn, u8 ident, u8 code, u16 len,
			   void *data)
{
	struct sk_buff *skb = l2cap_build_cmd(conn, code, ident, len, data);
	u8 flags;

	BT_DBG("code 0x%2.2x", code);

	if (!skb)
		return;

	/* Use NO_FLUSH if supported or we have an LE link (which does
	 * not support auto-flushing packets) */
	if (lmp_no_flush_capable(conn->hcon->hdev) ||
	    conn->hcon->type == LE_LINK)
		flags = ACL_START_NO_FLUSH;
	else
		flags = ACL_START;

	bt_cb(skb)->force_active = BT_POWER_FORCE_ACTIVE_ON;
	skb->priority = HCI_PRIO_MAX;

	hci_send_acl(conn->hchan, skb, flags);
}

static void l2cap_do_send(struct l2cap_chan *chan, struct sk_buff *skb)
{
	struct hci_conn *hcon = chan->conn->hcon;
	u16 flags;

	BT_DBG("chan %p, skb %p len %d priority %u", chan, skb, skb->len,
	       skb->priority);

	/* Use NO_FLUSH for LE links (where this is the only option) or
	 * if the BR/EDR link supports it and flushing has not been
	 * explicitly requested (through FLAG_FLUSHABLE).
	 */
	if (hcon->type == LE_LINK ||
	    (!test_bit(FLAG_FLUSHABLE, &chan->flags) &&
	     lmp_no_flush_capable(hcon->hdev)))
		flags = ACL_START_NO_FLUSH;
	else
		flags = ACL_START;

	bt_cb(skb)->force_active = test_bit(FLAG_FORCE_ACTIVE, &chan->flags);
	hci_send_acl(chan->conn->hchan, skb, flags);
}

static void __unpack_enhanced_control(u16 enh, struct l2cap_ctrl *control)
{
	control->reqseq = (enh & L2CAP_CTRL_REQSEQ) >> L2CAP_CTRL_REQSEQ_SHIFT;
	control->final = (enh & L2CAP_CTRL_FINAL) >> L2CAP_CTRL_FINAL_SHIFT;

	if (enh & L2CAP_CTRL_FRAME_TYPE) {
		/* S-Frame */
		control->sframe = 1;
		control->poll = (enh & L2CAP_CTRL_POLL) >> L2CAP_CTRL_POLL_SHIFT;
		control->super = (enh & L2CAP_CTRL_SUPERVISE) >> L2CAP_CTRL_SUPER_SHIFT;

		control->sar = 0;
		control->txseq = 0;
	} else {
		/* I-Frame */
		control->sframe = 0;
		control->sar = (enh & L2CAP_CTRL_SAR) >> L2CAP_CTRL_SAR_SHIFT;
		control->txseq = (enh & L2CAP_CTRL_TXSEQ) >> L2CAP_CTRL_TXSEQ_SHIFT;

		control->poll = 0;
		control->super = 0;
	}
}

static void __unpack_extended_control(u32 ext, struct l2cap_ctrl *control)
{
	control->reqseq = (ext & L2CAP_EXT_CTRL_REQSEQ) >> L2CAP_EXT_CTRL_REQSEQ_SHIFT;
	control->final = (ext & L2CAP_EXT_CTRL_FINAL) >> L2CAP_EXT_CTRL_FINAL_SHIFT;

	if (ext & L2CAP_EXT_CTRL_FRAME_TYPE) {
		/* S-Frame */
		control->sframe = 1;
		control->poll = (ext & L2CAP_EXT_CTRL_POLL) >> L2CAP_EXT_CTRL_POLL_SHIFT;
		control->super = (ext & L2CAP_EXT_CTRL_SUPERVISE) >> L2CAP_EXT_CTRL_SUPER_SHIFT;

		control->sar = 0;
		control->txseq = 0;
	} else {
		/* I-Frame */
		control->sframe = 0;
		control->sar = (ext & L2CAP_EXT_CTRL_SAR) >> L2CAP_EXT_CTRL_SAR_SHIFT;
		control->txseq = (ext & L2CAP_EXT_CTRL_TXSEQ) >> L2CAP_EXT_CTRL_TXSEQ_SHIFT;

		control->poll = 0;
		control->super = 0;
	}
}

static inline void __unpack_control(struct l2cap_chan *chan,
				    struct sk_buff *skb)
{
	if (test_bit(FLAG_EXT_CTRL, &chan->flags)) {
		__unpack_extended_control(get_unaligned_le32(skb->data),
					  &bt_cb(skb)->l2cap);
		skb_pull(skb, L2CAP_EXT_CTRL_SIZE);
	} else {
		__unpack_enhanced_control(get_unaligned_le16(skb->data),
					  &bt_cb(skb)->l2cap);
		skb_pull(skb, L2CAP_ENH_CTRL_SIZE);
	}
}

static u32 __pack_extended_control(struct l2cap_ctrl *control)
{
	u32 packed;

	packed = control->reqseq << L2CAP_EXT_CTRL_REQSEQ_SHIFT;
	packed |= control->final << L2CAP_EXT_CTRL_FINAL_SHIFT;

	if (control->sframe) {
		packed |= control->poll << L2CAP_EXT_CTRL_POLL_SHIFT;
		packed |= control->super << L2CAP_EXT_CTRL_SUPER_SHIFT;
		packed |= L2CAP_EXT_CTRL_FRAME_TYPE;
	} else {
		packed |= control->sar << L2CAP_EXT_CTRL_SAR_SHIFT;
		packed |= control->txseq << L2CAP_EXT_CTRL_TXSEQ_SHIFT;
	}

	return packed;
}

static u16 __pack_enhanced_control(struct l2cap_ctrl *control)
{
	u16 packed;

	packed = control->reqseq << L2CAP_CTRL_REQSEQ_SHIFT;
	packed |= control->final << L2CAP_CTRL_FINAL_SHIFT;

	if (control->sframe) {
		packed |= control->poll << L2CAP_CTRL_POLL_SHIFT;
		packed |= control->super << L2CAP_CTRL_SUPER_SHIFT;
		packed |= L2CAP_CTRL_FRAME_TYPE;
	} else {
		packed |= control->sar << L2CAP_CTRL_SAR_SHIFT;
		packed |= control->txseq << L2CAP_CTRL_TXSEQ_SHIFT;
	}

	return packed;
}

static inline void __pack_control(struct l2cap_chan *chan,
				  struct l2cap_ctrl *control,
				  struct sk_buff *skb)
{
	if (test_bit(FLAG_EXT_CTRL, &chan->flags)) {
		put_unaligned_le32(__pack_extended_control(control),
				   skb->data + L2CAP_HDR_SIZE);
	} else {
		put_unaligned_le16(__pack_enhanced_control(control),
				   skb->data + L2CAP_HDR_SIZE);
	}
}

static inline unsigned int __ertm_hdr_size(struct l2cap_chan *chan)
{
	if (test_bit(FLAG_EXT_CTRL, &chan->flags))
		return L2CAP_EXT_HDR_SIZE;
	else
		return L2CAP_ENH_HDR_SIZE;
}

static struct sk_buff *l2cap_create_sframe_pdu(struct l2cap_chan *chan,
					       u32 control)
{
	struct sk_buff *skb;
	struct l2cap_hdr *lh;
	int hlen = __ertm_hdr_size(chan);

	if (chan->fcs == L2CAP_FCS_CRC16)
		hlen += L2CAP_FCS_SIZE;

	skb = bt_skb_alloc(hlen, GFP_KERNEL);

	if (!skb)
		return ERR_PTR(-ENOMEM);

	lh = skb_put(skb, L2CAP_HDR_SIZE);
	lh->len = cpu_to_le16(hlen - L2CAP_HDR_SIZE);
	lh->cid = cpu_to_le16(chan->dcid);

	if (test_bit(FLAG_EXT_CTRL, &chan->flags))
		put_unaligned_le32(control, skb_put(skb, L2CAP_EXT_CTRL_SIZE));
	else
		put_unaligned_le16(control, skb_put(skb, L2CAP_ENH_CTRL_SIZE));

	if (chan->fcs == L2CAP_FCS_CRC16) {
		u16 fcs = crc16(0, (u8 *)skb->data, skb->len);
		put_unaligned_le16(fcs, skb_put(skb, L2CAP_FCS_SIZE));
	}

	skb->priority = HCI_PRIO_MAX;
	return skb;
}

static void l2cap_send_sframe(struct l2cap_chan *chan,
			      struct l2cap_ctrl *control)
{
	struct sk_buff *skb;
	u32 control_field;

	BT_DBG("chan %p, control %p", chan, control);

	if (!control->sframe)
		return;

	if (test_and_clear_bit(CONN_SEND_FBIT, &chan->conn_state) &&
	    !control->poll)
		control->final = 1;

	if (control->super == L2CAP_SUPER_RR)
		clear_bit(CONN_RNR_SENT, &chan->conn_state);
	else if (control->super == L2CAP_SUPER_RNR)
		set_bit(CONN_RNR_SENT, &chan->conn_state);

	if (control->super != L2CAP_SUPER_SREJ) {
		chan->last_acked_seq = control->reqseq;
		__clear_ack_timer(chan);
	}

	BT_DBG("reqseq %d, final %d, poll %d, super %d", control->reqseq,
	       control->final, control->poll, control->super);

	if (test_bit(FLAG_EXT_CTRL, &chan->flags))
		control_field = __pack_extended_control(control);
	else
		control_field = __pack_enhanced_control(control);

	skb = l2cap_create_sframe_pdu(chan, control_field);
	if (!IS_ERR(skb))
		l2cap_do_send(chan, skb);
}

static void l2cap_send_rr_or_rnr(struct l2cap_chan *chan, bool poll)
{
	struct l2cap_ctrl control;

	BT_DBG("chan %p, poll %d", chan, poll);

	memset(&control, 0, sizeof(control));
	control.sframe = 1;
	control.poll = poll;

	if (test_bit(CONN_LOCAL_BUSY, &chan->conn_state))
		control.super = L2CAP_SUPER_RNR;
	else
		control.super = L2CAP_SUPER_RR;

	control.reqseq = chan->buffer_seq;
	l2cap_send_sframe(chan, &control);
}

static inline int __l2cap_no_conn_pending(struct l2cap_chan *chan)
{
	if (chan->chan_type != L2CAP_CHAN_CONN_ORIENTED)
		return true;

	return !test_bit(CONF_CONNECT_PEND, &chan->conf_state);
}

void l2cap_send_conn_req(struct l2cap_chan *chan)
{
	struct l2cap_conn *conn = chan->conn;
	struct l2cap_conn_req req;

	req.scid = cpu_to_le16(chan->scid);
	req.psm  = chan->psm;

	chan->ident = l2cap_get_ident(conn);

	set_bit(CONF_CONNECT_PEND, &chan->conf_state);

	l2cap_send_cmd(conn, chan->ident, L2CAP_CONN_REQ, sizeof(req), &req);
}

static void l2cap_chan_ready(struct l2cap_chan *chan)
{
	/* The channel may have already been flagged as connected in
	 * case of receiving data before the L2CAP info req/rsp
	 * procedure is complete.
	 */
	if (chan->state == BT_CONNECTED)
		return;

	/* This clears all conf flags, including CONF_NOT_COMPLETE */
	chan->conf_state = 0;
	__clear_chan_timer(chan);

	switch (chan->mode) {
	case L2CAP_MODE_LE_FLOWCTL:
	case L2CAP_MODE_EXT_FLOWCTL:
		if (!chan->tx_credits)
			chan->ops->suspend(chan);
		break;
	}

	chan->state = BT_CONNECTED;

	chan->ops->ready(chan);
}

static void l2cap_le_connect(struct l2cap_chan *chan)
{
	struct l2cap_conn *conn = chan->conn;
	struct l2cap_le_conn_req req;

	if (test_and_set_bit(FLAG_LE_CONN_REQ_SENT, &chan->flags))
		return;

	if (!chan->imtu)
		chan->imtu = chan->conn->mtu;

	l2cap_le_flowctl_init(chan, 0);

	memset(&req, 0, sizeof(req));
	req.psm     = chan->psm;
	req.scid    = cpu_to_le16(chan->scid);
	req.mtu     = cpu_to_le16(chan->imtu);
	req.mps     = cpu_to_le16(chan->mps);
	req.credits = cpu_to_le16(chan->rx_credits);

	chan->ident = l2cap_get_ident(conn);

	l2cap_send_cmd(conn, chan->ident, L2CAP_LE_CONN_REQ,
		       sizeof(req), &req);
}

struct l2cap_ecred_conn_data {
	struct {
		struct l2cap_ecred_conn_req_hdr req;
		__le16 scid[5];
	} __packed pdu;
	struct l2cap_chan *chan;
	struct pid *pid;
	int count;
};

static void l2cap_ecred_defer_connect(struct l2cap_chan *chan, void *data)
{
	struct l2cap_ecred_conn_data *conn = data;
	struct pid *pid;

	if (chan == conn->chan)
		return;

	if (!test_and_clear_bit(FLAG_DEFER_SETUP, &chan->flags))
		return;

	pid = chan->ops->get_peer_pid(chan);

	/* Only add deferred channels with the same PID/PSM */
	if (conn->pid != pid || chan->psm != conn->chan->psm || chan->ident ||
	    chan->mode != L2CAP_MODE_EXT_FLOWCTL || chan->state != BT_CONNECT)
		return;

	if (test_and_set_bit(FLAG_ECRED_CONN_REQ_SENT, &chan->flags))
		return;

	l2cap_ecred_init(chan, 0);

	/* Set the same ident so we can match on the rsp */
	chan->ident = conn->chan->ident;

	/* Include all channels deferred */
	conn->pdu.scid[conn->count] = cpu_to_le16(chan->scid);

	conn->count++;
}

static void l2cap_ecred_connect(struct l2cap_chan *chan)
{
	struct l2cap_conn *conn = chan->conn;
	struct l2cap_ecred_conn_data data;

	if (test_bit(FLAG_DEFER_SETUP, &chan->flags))
		return;

	if (test_and_set_bit(FLAG_ECRED_CONN_REQ_SENT, &chan->flags))
		return;

	l2cap_ecred_init(chan, 0);

	memset(&data, 0, sizeof(data));
	data.pdu.req.psm     = chan->psm;
	data.pdu.req.mtu     = cpu_to_le16(chan->imtu);
	data.pdu.req.mps     = cpu_to_le16(chan->mps);
	data.pdu.req.credits = cpu_to_le16(chan->rx_credits);
	data.pdu.scid[0]     = cpu_to_le16(chan->scid);

	chan->ident = l2cap_get_ident(conn);

	data.count = 1;
	data.chan = chan;
	data.pid = chan->ops->get_peer_pid(chan);

	__l2cap_chan_list(conn, l2cap_ecred_defer_connect, &data);

	l2cap_send_cmd(conn, chan->ident, L2CAP_ECRED_CONN_REQ,
		       sizeof(data.pdu.req) + data.count * sizeof(__le16),
		       &data.pdu);
}

static void l2cap_le_start(struct l2cap_chan *chan)
{
	struct l2cap_conn *conn = chan->conn;

	if (!smp_conn_security(conn->hcon, chan->sec_level))
		return;

	if (!chan->psm) {
		l2cap_chan_ready(chan);
		return;
	}

	if (chan->state == BT_CONNECT) {
		if (chan->mode == L2CAP_MODE_EXT_FLOWCTL)
			l2cap_ecred_connect(chan);
		else
			l2cap_le_connect(chan);
	}
}

static void l2cap_start_connection(struct l2cap_chan *chan)
{
	if (chan->conn->hcon->type == LE_LINK) {
		l2cap_le_start(chan);
	} else {
		l2cap_send_conn_req(chan);
	}
}

static void l2cap_request_info(struct l2cap_conn *conn)
{
	struct l2cap_info_req req;

	if (conn->info_state & L2CAP_INFO_FEAT_MASK_REQ_SENT)
		return;

	req.type = cpu_to_le16(L2CAP_IT_FEAT_MASK);

	conn->info_state |= L2CAP_INFO_FEAT_MASK_REQ_SENT;
	conn->info_ident = l2cap_get_ident(conn);

	schedule_delayed_work(&conn->info_timer, L2CAP_INFO_TIMEOUT);

	l2cap_send_cmd(conn, conn->info_ident, L2CAP_INFO_REQ,
		       sizeof(req), &req);
}

static bool l2cap_check_enc_key_size(struct hci_conn *hcon)
{
	/* The minimum encryption key size needs to be enforced by the
	 * host stack before establishing any L2CAP connections. The
	 * specification in theory allows a minimum of 1, but to align
	 * BR/EDR and LE transports, a minimum of 7 is chosen.
	 *
	 * This check might also be called for unencrypted connections
	 * that have no key size requirements. Ensure that the link is
	 * actually encrypted before enforcing a key size.
	 */
	int min_key_size = hcon->hdev->min_enc_key_size;

	/* On FIPS security level, key size must be 16 bytes */
	if (hcon->sec_level == BT_SECURITY_FIPS)
		min_key_size = 16;

	return (!test_bit(HCI_CONN_ENCRYPT, &hcon->flags) ||
		hcon->enc_key_size >= min_key_size);
}

static void l2cap_do_start(struct l2cap_chan *chan)
{
	struct l2cap_conn *conn = chan->conn;

	if (conn->hcon->type == LE_LINK) {
		l2cap_le_start(chan);
		return;
	}

	if (!(conn->info_state & L2CAP_INFO_FEAT_MASK_REQ_SENT)) {
		l2cap_request_info(conn);
		return;
	}

	if (!(conn->info_state & L2CAP_INFO_FEAT_MASK_REQ_DONE))
		return;

	if (!l2cap_chan_check_security(chan, true) ||
	    !__l2cap_no_conn_pending(chan))
		return;

	if (l2cap_check_enc_key_size(conn->hcon))
		l2cap_start_connection(chan);
	else
		__set_chan_timer(chan, L2CAP_DISC_TIMEOUT);
}

static inline int l2cap_mode_supported(__u8 mode, __u32 feat_mask)
{
	u32 local_feat_mask = l2cap_feat_mask;
	if (!disable_ertm)
		local_feat_mask |= L2CAP_FEAT_ERTM | L2CAP_FEAT_STREAMING;

	switch (mode) {
	case L2CAP_MODE_ERTM:
		return L2CAP_FEAT_ERTM & feat_mask & local_feat_mask;
	case L2CAP_MODE_STREAMING:
		return L2CAP_FEAT_STREAMING & feat_mask & local_feat_mask;
	default:
		return 0x00;
	}
}

static void l2cap_send_disconn_req(struct l2cap_chan *chan, int err)
{
	struct l2cap_conn *conn = chan->conn;
	struct l2cap_disconn_req req;

	if (!conn)
		return;

	if (chan->mode == L2CAP_MODE_ERTM && chan->state == BT_CONNECTED) {
		__clear_retrans_timer(chan);
		__clear_monitor_timer(chan);
		__clear_ack_timer(chan);
	}

	req.dcid = cpu_to_le16(chan->dcid);
	req.scid = cpu_to_le16(chan->scid);
	l2cap_send_cmd(conn, l2cap_get_ident(conn), L2CAP_DISCONN_REQ,
		       sizeof(req), &req);

	l2cap_state_change_and_error(chan, BT_DISCONN, err);
}

/* ---- L2CAP connections ---- */
static void l2cap_conn_start(struct l2cap_conn *conn)
{
	struct l2cap_chan *chan, *tmp;

	BT_DBG("conn %p", conn);

	mutex_lock(&conn->chan_lock);

	list_for_each_entry_safe(chan, tmp, &conn->chan_l, list) {
		l2cap_chan_lock(chan);

		if (chan->chan_type != L2CAP_CHAN_CONN_ORIENTED) {
			l2cap_chan_ready(chan);
			l2cap_chan_unlock(chan);
			continue;
		}

		if (chan->state == BT_CONNECT) {
			if (!l2cap_chan_check_security(chan, true) ||
			    !__l2cap_no_conn_pending(chan)) {
				l2cap_chan_unlock(chan);
				continue;
			}

			if (!l2cap_mode_supported(chan->mode, conn->feat_mask)
			    && test_bit(CONF_STATE2_DEVICE,
					&chan->conf_state)) {
				l2cap_chan_close(chan, ECONNRESET);
				l2cap_chan_unlock(chan);
				continue;
			}

			if (l2cap_check_enc_key_size(conn->hcon))
				l2cap_start_connection(chan);
			else
				l2cap_chan_close(chan, ECONNREFUSED);

		} else if (chan->state == BT_CONNECT2) {
			struct l2cap_conn_rsp rsp;
			char buf[128];
			rsp.scid = cpu_to_le16(chan->dcid);
			rsp.dcid = cpu_to_le16(chan->scid);

			if (l2cap_chan_check_security(chan, false)) {
				if (test_bit(FLAG_DEFER_SETUP, &chan->flags)) {
					rsp.result = cpu_to_le16(L2CAP_CR_PEND);
					rsp.status = cpu_to_le16(L2CAP_CS_AUTHOR_PEND);
					chan->ops->defer(chan);

				} else {
					l2cap_state_change(chan, BT_CONFIG);
					rsp.result = cpu_to_le16(L2CAP_CR_SUCCESS);
					rsp.status = cpu_to_le16(L2CAP_CS_NO_INFO);
				}
			} else {
				rsp.result = cpu_to_le16(L2CAP_CR_PEND);
				rsp.status = cpu_to_le16(L2CAP_CS_AUTHEN_PEND);
			}

			l2cap_send_cmd(conn, chan->ident, L2CAP_CONN_RSP,
				       sizeof(rsp), &rsp);

			if (test_bit(CONF_REQ_SENT, &chan->conf_state) ||
			    rsp.result != L2CAP_CR_SUCCESS) {
				l2cap_chan_unlock(chan);
				continue;
			}

			set_bit(CONF_REQ_SENT, &chan->conf_state);
			l2cap_send_cmd(conn, l2cap_get_ident(conn), L2CAP_CONF_REQ,
				       l2cap_build_conf_req(chan, buf, sizeof(buf)), buf);
			chan->num_conf_req++;
		}

		l2cap_chan_unlock(chan);
	}

	mutex_unlock(&conn->chan_lock);
}

static void l2cap_le_conn_ready(struct l2cap_conn *conn)
{
	struct hci_conn *hcon = conn->hcon;
	struct hci_dev *hdev = hcon->hdev;

	BT_DBG("%s conn %p", hdev->name, conn);

	/* For outgoing pairing which doesn't necessarily have an
	 * associated socket (e.g. mgmt_pair_device).
	 */
	if (hcon->out)
		smp_conn_security(hcon, hcon->pending_sec_level);

	/* For LE peripheral connections, make sure the connection interval
	 * is in the range of the minimum and maximum interval that has
	 * been configured for this connection. If not, then trigger
	 * the connection update procedure.
	 */
	if (hcon->role == HCI_ROLE_SLAVE &&
	    (hcon->le_conn_interval < hcon->le_conn_min_interval ||
	     hcon->le_conn_interval > hcon->le_conn_max_interval)) {
		struct l2cap_conn_param_update_req req;

		req.min = cpu_to_le16(hcon->le_conn_min_interval);
		req.max = cpu_to_le16(hcon->le_conn_max_interval);
		req.latency = cpu_to_le16(hcon->le_conn_latency);
		req.to_multiplier = cpu_to_le16(hcon->le_supv_timeout);

		l2cap_send_cmd(conn, l2cap_get_ident(conn),
			       L2CAP_CONN_PARAM_UPDATE_REQ, sizeof(req), &req);
	}
}

static void l2cap_conn_ready(struct l2cap_conn *conn)
{
	struct l2cap_chan *chan;
	struct hci_conn *hcon = conn->hcon;

	BT_DBG("conn %p", conn);

	if (hcon->type == ACL_LINK)
		l2cap_request_info(conn);

	mutex_lock(&conn->chan_lock);

	list_for_each_entry(chan, &conn->chan_l, list) {

		l2cap_chan_lock(chan);

		if (hcon->type == LE_LINK) {
			l2cap_le_start(chan);
		} else if (chan->chan_type != L2CAP_CHAN_CONN_ORIENTED) {
			if (conn->info_state & L2CAP_INFO_FEAT_MASK_REQ_DONE)
				l2cap_chan_ready(chan);
		} else if (chan->state == BT_CONNECT) {
			l2cap_do_start(chan);
		}

		l2cap_chan_unlock(chan);
	}

	mutex_unlock(&conn->chan_lock);

	if (hcon->type == LE_LINK)
		l2cap_le_conn_ready(conn);

	queue_work(hcon->hdev->workqueue, &conn->pending_rx_work);
}

/* Notify sockets that we cannot guaranty reliability anymore */
static void l2cap_conn_unreliable(struct l2cap_conn *conn, int err)
{
	struct l2cap_chan *chan;

	BT_DBG("conn %p", conn);

	mutex_lock(&conn->chan_lock);

	list_for_each_entry(chan, &conn->chan_l, list) {
		if (test_bit(FLAG_FORCE_RELIABLE, &chan->flags))
			l2cap_chan_set_err(chan, err);
	}

	mutex_unlock(&conn->chan_lock);
}

static void l2cap_info_timeout(struct work_struct *work)
{
	struct l2cap_conn *conn = container_of(work, struct l2cap_conn,
					       info_timer.work);

	conn->info_state |= L2CAP_INFO_FEAT_MASK_REQ_DONE;
	conn->info_ident = 0;

	l2cap_conn_start(conn);
}

/*
 * l2cap_user
 * External modules can register l2cap_user objects on l2cap_conn. The ->probe
 * callback is called during registration. The ->remove callback is called
 * during unregistration.
 * An l2cap_user object can either be explicitly unregistered or when the
 * underlying l2cap_conn object is deleted. This guarantees that l2cap->hcon,
 * l2cap->hchan, .. are valid as long as the remove callback hasn't been called.
 * External modules must own a reference to the l2cap_conn object if they intend
 * to call l2cap_unregister_user(). The l2cap_conn object might get destroyed at
 * any time if they don't.
 */

int l2cap_register_user(struct l2cap_conn *conn, struct l2cap_user *user)
{
	struct hci_dev *hdev = conn->hcon->hdev;
	int ret;

	/* We need to check whether l2cap_conn is registered. If it is not, we
	 * must not register the l2cap_user. l2cap_conn_del() is unregisters
	 * l2cap_conn objects, but doesn't provide its own locking. Instead, it
	 * relies on the parent hci_conn object to be locked. This itself relies
	 * on the hci_dev object to be locked. So we must lock the hci device
	 * here, too. */

	hci_dev_lock(hdev);

	if (!list_empty(&user->list)) {
		ret = -EINVAL;
		goto out_unlock;
	}

	/* conn->hchan is NULL after l2cap_conn_del() was called */
	if (!conn->hchan) {
		ret = -ENODEV;
		goto out_unlock;
	}

	ret = user->probe(conn, user);
	if (ret)
		goto out_unlock;

	list_add(&user->list, &conn->users);
	ret = 0;

out_unlock:
	hci_dev_unlock(hdev);
	return ret;
}
EXPORT_SYMBOL(l2cap_register_user);

void l2cap_unregister_user(struct l2cap_conn *conn, struct l2cap_user *user)
{
	struct hci_dev *hdev = conn->hcon->hdev;

	hci_dev_lock(hdev);

	if (list_empty(&user->list))
		goto out_unlock;

	list_del_init(&user->list);
	user->remove(conn, user);

out_unlock:
	hci_dev_unlock(hdev);
}
EXPORT_SYMBOL(l2cap_unregister_user);

static void l2cap_unregister_all_users(struct l2cap_conn *conn)
{
	struct l2cap_user *user;

	while (!list_empty(&conn->users)) {
		user = list_first_entry(&conn->users, struct l2cap_user, list);
		list_del_init(&user->list);
		user->remove(conn, user);
	}
}

static void l2cap_conn_del(struct hci_conn *hcon, int err)
{
	struct l2cap_conn *conn = hcon->l2cap_data;
	struct l2cap_chan *chan, *l;

	if (!conn)
		return;

	BT_DBG("hcon %p conn %p, err %d", hcon, conn, err);

	kfree_skb(conn->rx_skb);

	skb_queue_purge(&conn->pending_rx);

	/* We can not call flush_work(&conn->pending_rx_work) here since we
	 * might block if we are running on a worker from the same workqueue
	 * pending_rx_work is waiting on.
	 */
	if (work_pending(&conn->pending_rx_work))
		cancel_work_sync(&conn->pending_rx_work);

	cancel_delayed_work_sync(&conn->id_addr_timer);

	l2cap_unregister_all_users(conn);

	/* Force the connection to be immediately dropped */
	hcon->disc_timeout = 0;

	mutex_lock(&conn->chan_lock);

	/* Kill channels */
	list_for_each_entry_safe(chan, l, &conn->chan_l, list) {
		l2cap_chan_hold(chan);
		l2cap_chan_lock(chan);

		l2cap_chan_del(chan, err);

		chan->ops->close(chan);

		l2cap_chan_unlock(chan);
		l2cap_chan_put(chan);
	}

	mutex_unlock(&conn->chan_lock);

	hci_chan_del(conn->hchan);

	if (conn->info_state & L2CAP_INFO_FEAT_MASK_REQ_SENT)
		cancel_delayed_work_sync(&conn->info_timer);

	hcon->l2cap_data = NULL;
	conn->hchan = NULL;
	l2cap_conn_put(conn);
}

static void l2cap_conn_free(struct kref *ref)
{
	struct l2cap_conn *conn = container_of(ref, struct l2cap_conn, ref);

	hci_conn_put(conn->hcon);
	kfree(conn);
}

struct l2cap_conn *l2cap_conn_get(struct l2cap_conn *conn)
{
	kref_get(&conn->ref);
	return conn;
}
EXPORT_SYMBOL(l2cap_conn_get);

void l2cap_conn_put(struct l2cap_conn *conn)
{
	kref_put(&conn->ref, l2cap_conn_free);
}
EXPORT_SYMBOL(l2cap_conn_put);

/* ---- Socket interface ---- */

/* Find socket with psm and source / destination bdaddr.
 * Returns closest match.
 */
static struct l2cap_chan *l2cap_global_chan_by_psm(int state, __le16 psm,
						   bdaddr_t *src,
						   bdaddr_t *dst,
						   u8 link_type)
{
	struct l2cap_chan *c, *tmp, *c1 = NULL;

	read_lock(&chan_list_lock);

	list_for_each_entry_safe(c, tmp, &chan_list, global_l) {
		if (state && c->state != state)
			continue;

		if (link_type == ACL_LINK && c->src_type != BDADDR_BREDR)
			continue;

		if (link_type == LE_LINK && c->src_type == BDADDR_BREDR)
			continue;

		if (c->chan_type != L2CAP_CHAN_FIXED && c->psm == psm) {
			int src_match, dst_match;
			int src_any, dst_any;

			/* Exact match. */
			src_match = !bacmp(&c->src, src);
			dst_match = !bacmp(&c->dst, dst);
			if (src_match && dst_match) {
				if (!l2cap_chan_hold_unless_zero(c))
					continue;

				read_unlock(&chan_list_lock);
				return c;
			}

			/* Closest match */
			src_any = !bacmp(&c->src, BDADDR_ANY);
			dst_any = !bacmp(&c->dst, BDADDR_ANY);
			if ((src_match && dst_any) || (src_any && dst_match) ||
			    (src_any && dst_any))
				c1 = c;
		}
	}

	if (c1)
		c1 = l2cap_chan_hold_unless_zero(c1);

	read_unlock(&chan_list_lock);

	return c1;
}

static void l2cap_monitor_timeout(struct work_struct *work)
{
	struct l2cap_chan *chan = container_of(work, struct l2cap_chan,
					       monitor_timer.work);

	BT_DBG("chan %p", chan);

	l2cap_chan_lock(chan);

	if (!chan->conn) {
		l2cap_chan_unlock(chan);
		l2cap_chan_put(chan);
		return;
	}

	l2cap_tx(chan, NULL, NULL, L2CAP_EV_MONITOR_TO);

	l2cap_chan_unlock(chan);
	l2cap_chan_put(chan);
}

static void l2cap_retrans_timeout(struct work_struct *work)
{
	struct l2cap_chan *chan = container_of(work, struct l2cap_chan,
					       retrans_timer.work);

	BT_DBG("chan %p", chan);

	l2cap_chan_lock(chan);

	if (!chan->conn) {
		l2cap_chan_unlock(chan);
		l2cap_chan_put(chan);
		return;
	}

	l2cap_tx(chan, NULL, NULL, L2CAP_EV_RETRANS_TO);
	l2cap_chan_unlock(chan);
	l2cap_chan_put(chan);
}

static void l2cap_streaming_send(struct l2cap_chan *chan,
				 struct sk_buff_head *skbs)
{
	struct sk_buff *skb;
	struct l2cap_ctrl *control;

	BT_DBG("chan %p, skbs %p", chan, skbs);

	skb_queue_splice_tail_init(skbs, &chan->tx_q);

	while (!skb_queue_empty(&chan->tx_q)) {

		skb = skb_dequeue(&chan->tx_q);

		bt_cb(skb)->l2cap.retries = 1;
		control = &bt_cb(skb)->l2cap;

		control->reqseq = 0;
		control->txseq = chan->next_tx_seq;

		__pack_control(chan, control, skb);

		if (chan->fcs == L2CAP_FCS_CRC16) {
			u16 fcs = crc16(0, (u8 *) skb->data, skb->len);
			put_unaligned_le16(fcs, skb_put(skb, L2CAP_FCS_SIZE));
		}

		l2cap_do_send(chan, skb);

		BT_DBG("Sent txseq %u", control->txseq);

		chan->next_tx_seq = __next_seq(chan, chan->next_tx_seq);
		chan->frames_sent++;
	}
}

static int l2cap_ertm_send(struct l2cap_chan *chan)
{
	struct sk_buff *skb, *tx_skb;
	struct l2cap_ctrl *control;
	int sent = 0;

	BT_DBG("chan %p", chan);

	if (chan->state != BT_CONNECTED)
		return -ENOTCONN;

	if (test_bit(CONN_REMOTE_BUSY, &chan->conn_state))
		return 0;

	while (chan->tx_send_head &&
	       chan->unacked_frames < chan->remote_tx_win &&
	       chan->tx_state == L2CAP_TX_STATE_XMIT) {

		skb = chan->tx_send_head;

		bt_cb(skb)->l2cap.retries = 1;
		control = &bt_cb(skb)->l2cap;

		if (test_and_clear_bit(CONN_SEND_FBIT, &chan->conn_state))
			control->final = 1;

		control->reqseq = chan->buffer_seq;
		chan->last_acked_seq = chan->buffer_seq;
		control->txseq = chan->next_tx_seq;

		__pack_control(chan, control, skb);

		if (chan->fcs == L2CAP_FCS_CRC16) {
			u16 fcs = crc16(0, (u8 *) skb->data, skb->len);
			put_unaligned_le16(fcs, skb_put(skb, L2CAP_FCS_SIZE));
		}

		/* Clone after data has been modified. Data is assumed to be
		   read-only (for locking purposes) on cloned sk_buffs.
		 */
		tx_skb = skb_clone(skb, GFP_KERNEL);

		if (!tx_skb)
			break;

		__set_retrans_timer(chan);

		chan->next_tx_seq = __next_seq(chan, chan->next_tx_seq);
		chan->unacked_frames++;
		chan->frames_sent++;
		sent++;

		if (skb_queue_is_last(&chan->tx_q, skb))
			chan->tx_send_head = NULL;
		else
			chan->tx_send_head = skb_queue_next(&chan->tx_q, skb);

		l2cap_do_send(chan, tx_skb);
		BT_DBG("Sent txseq %u", control->txseq);
	}

	BT_DBG("Sent %d, %u unacked, %u in ERTM queue", sent,
	       chan->unacked_frames, skb_queue_len(&chan->tx_q));

	return sent;
}

static void l2cap_ertm_resend(struct l2cap_chan *chan)
{
	struct l2cap_ctrl control;
	struct sk_buff *skb;
	struct sk_buff *tx_skb;
	u16 seq;

	BT_DBG("chan %p", chan);

	if (test_bit(CONN_REMOTE_BUSY, &chan->conn_state))
		return;

	while (chan->retrans_list.head != L2CAP_SEQ_LIST_CLEAR) {
		seq = l2cap_seq_list_pop(&chan->retrans_list);

		skb = l2cap_ertm_seq_in_queue(&chan->tx_q, seq);
		if (!skb) {
			BT_DBG("Error: Can't retransmit seq %d, frame missing",
			       seq);
			continue;
		}

		bt_cb(skb)->l2cap.retries++;
		control = bt_cb(skb)->l2cap;

		if (chan->max_tx != 0 &&
		    bt_cb(skb)->l2cap.retries > chan->max_tx) {
			BT_DBG("Retry limit exceeded (%d)", chan->max_tx);
			l2cap_send_disconn_req(chan, ECONNRESET);
			l2cap_seq_list_clear(&chan->retrans_list);
			break;
		}

		control.reqseq = chan->buffer_seq;
		if (test_and_clear_bit(CONN_SEND_FBIT, &chan->conn_state))
			control.final = 1;
		else
			control.final = 0;

		if (skb_cloned(skb)) {
			/* Cloned sk_buffs are read-only, so we need a
			 * writeable copy
			 */
			tx_skb = skb_copy(skb, GFP_KERNEL);
		} else {
			tx_skb = skb_clone(skb, GFP_KERNEL);
		}

		if (!tx_skb) {
			l2cap_seq_list_clear(&chan->retrans_list);
			break;
		}

		/* Update skb contents */
		if (test_bit(FLAG_EXT_CTRL, &chan->flags)) {
			put_unaligned_le32(__pack_extended_control(&control),
					   tx_skb->data + L2CAP_HDR_SIZE);
		} else {
			put_unaligned_le16(__pack_enhanced_control(&control),
					   tx_skb->data + L2CAP_HDR_SIZE);
		}

		/* Update FCS */
		if (chan->fcs == L2CAP_FCS_CRC16) {
			u16 fcs = crc16(0, (u8 *) tx_skb->data,
					tx_skb->len - L2CAP_FCS_SIZE);
			put_unaligned_le16(fcs, skb_tail_pointer(tx_skb) -
						L2CAP_FCS_SIZE);
		}

		l2cap_do_send(chan, tx_skb);

		BT_DBG("Resent txseq %d", control.txseq);

		chan->last_acked_seq = chan->buffer_seq;
	}
}

static void l2cap_retransmit(struct l2cap_chan *chan,
			     struct l2cap_ctrl *control)
{
	BT_DBG("chan %p, control %p", chan, control);

	l2cap_seq_list_append(&chan->retrans_list, control->reqseq);
	l2cap_ertm_resend(chan);
}

static void l2cap_retransmit_all(struct l2cap_chan *chan,
				 struct l2cap_ctrl *control)
{
	struct sk_buff *skb;

	BT_DBG("chan %p, control %p", chan, control);

	if (control->poll)
		set_bit(CONN_SEND_FBIT, &chan->conn_state);

	l2cap_seq_list_clear(&chan->retrans_list);

	if (test_bit(CONN_REMOTE_BUSY, &chan->conn_state))
		return;

	if (chan->unacked_frames) {
		skb_queue_walk(&chan->tx_q, skb) {
			if (bt_cb(skb)->l2cap.txseq == control->reqseq ||
			    skb == chan->tx_send_head)
				break;
		}

		skb_queue_walk_from(&chan->tx_q, skb) {
			if (skb == chan->tx_send_head)
				break;

			l2cap_seq_list_append(&chan->retrans_list,
					      bt_cb(skb)->l2cap.txseq);
		}

		l2cap_ertm_resend(chan);
	}
}

static void l2cap_send_ack(struct l2cap_chan *chan)
{
	struct l2cap_ctrl control;
	u16 frames_to_ack = __seq_offset(chan, chan->buffer_seq,
					 chan->last_acked_seq);
	int threshold;

	BT_DBG("chan %p last_acked_seq %d buffer_seq %d",
	       chan, chan->last_acked_seq, chan->buffer_seq);

	memset(&control, 0, sizeof(control));
	control.sframe = 1;

	if (test_bit(CONN_LOCAL_BUSY, &chan->conn_state) &&
	    chan->rx_state == L2CAP_RX_STATE_RECV) {
		__clear_ack_timer(chan);
		control.super = L2CAP_SUPER_RNR;
		control.reqseq = chan->buffer_seq;
		l2cap_send_sframe(chan, &control);
	} else {
		if (!test_bit(CONN_REMOTE_BUSY, &chan->conn_state)) {
			l2cap_ertm_send(chan);
			/* If any i-frames were sent, they included an ack */
			if (chan->buffer_seq == chan->last_acked_seq)
				frames_to_ack = 0;
		}

		/* Ack now if the window is 3/4ths full.
		 * Calculate without mul or div
		 */
		threshold = chan->ack_win;
		threshold += threshold << 1;
		threshold >>= 2;

		BT_DBG("frames_to_ack %u, threshold %d", frames_to_ack,
		       threshold);

		if (frames_to_ack >= threshold) {
			__clear_ack_timer(chan);
			control.super = L2CAP_SUPER_RR;
			control.reqseq = chan->buffer_seq;
			l2cap_send_sframe(chan, &control);
			frames_to_ack = 0;
		}

		if (frames_to_ack)
			__set_ack_timer(chan);
	}
}

static inline int l2cap_skbuff_fromiovec(struct l2cap_chan *chan,
					 struct msghdr *msg, int len,
					 int count, struct sk_buff *skb)
{
	struct l2cap_conn *conn = chan->conn;
	struct sk_buff **frag;
	int sent = 0;

	if (!copy_from_iter_full(skb_put(skb, count), count, &msg->msg_iter))
		return -EFAULT;

	sent += count;
	len  -= count;

	/* Continuation fragments (no L2CAP header) */
	frag = &skb_shinfo(skb)->frag_list;
	while (len) {
		struct sk_buff *tmp;

		count = min_t(unsigned int, conn->mtu, len);

		tmp = chan->ops->alloc_skb(chan, 0, count,
					   msg->msg_flags & MSG_DONTWAIT);
		if (IS_ERR(tmp))
			return PTR_ERR(tmp);

		*frag = tmp;

		if (!copy_from_iter_full(skb_put(*frag, count), count,
				   &msg->msg_iter))
			return -EFAULT;

		sent += count;
		len  -= count;

		skb->len += (*frag)->len;
		skb->data_len += (*frag)->len;

		frag = &(*frag)->next;
	}

	return sent;
}

static struct sk_buff *l2cap_create_connless_pdu(struct l2cap_chan *chan,
						 struct msghdr *msg, size_t len)
{
	struct l2cap_conn *conn = chan->conn;
	struct sk_buff *skb;
	int err, count, hlen = L2CAP_HDR_SIZE + L2CAP_PSMLEN_SIZE;
	struct l2cap_hdr *lh;

	BT_DBG("chan %p psm 0x%2.2x len %zu", chan,
	       __le16_to_cpu(chan->psm), len);

	count = min_t(unsigned int, (conn->mtu - hlen), len);

	skb = chan->ops->alloc_skb(chan, hlen, count,
				   msg->msg_flags & MSG_DONTWAIT);
	if (IS_ERR(skb))
		return skb;

	/* Create L2CAP header */
	lh = skb_put(skb, L2CAP_HDR_SIZE);
	lh->cid = cpu_to_le16(chan->dcid);
	lh->len = cpu_to_le16(len + L2CAP_PSMLEN_SIZE);
	put_unaligned(chan->psm, (__le16 *) skb_put(skb, L2CAP_PSMLEN_SIZE));

	err = l2cap_skbuff_fromiovec(chan, msg, len, count, skb);
	if (unlikely(err < 0)) {
		kfree_skb(skb);
		return ERR_PTR(err);
	}
	return skb;
}

static struct sk_buff *l2cap_create_basic_pdu(struct l2cap_chan *chan,
					      struct msghdr *msg, size_t len)
{
	struct l2cap_conn *conn = chan->conn;
	struct sk_buff *skb;
	int err, count;
	struct l2cap_hdr *lh;

	BT_DBG("chan %p len %zu", chan, len);

	count = min_t(unsigned int, (conn->mtu - L2CAP_HDR_SIZE), len);

	skb = chan->ops->alloc_skb(chan, L2CAP_HDR_SIZE, count,
				   msg->msg_flags & MSG_DONTWAIT);
	if (IS_ERR(skb))
		return skb;

	/* Create L2CAP header */
	lh = skb_put(skb, L2CAP_HDR_SIZE);
	lh->cid = cpu_to_le16(chan->dcid);
	lh->len = cpu_to_le16(len);

	err = l2cap_skbuff_fromiovec(chan, msg, len, count, skb);
	if (unlikely(err < 0)) {
		kfree_skb(skb);
		return ERR_PTR(err);
	}
	return skb;
}

static struct sk_buff *l2cap_create_iframe_pdu(struct l2cap_chan *chan,
					       struct msghdr *msg, size_t len,
					       u16 sdulen)
{
	struct l2cap_conn *conn = chan->conn;
	struct sk_buff *skb;
	int err, count, hlen;
	struct l2cap_hdr *lh;

	BT_DBG("chan %p len %zu", chan, len);

	if (!conn)
		return ERR_PTR(-ENOTCONN);

	hlen = __ertm_hdr_size(chan);

	if (sdulen)
		hlen += L2CAP_SDULEN_SIZE;

	if (chan->fcs == L2CAP_FCS_CRC16)
		hlen += L2CAP_FCS_SIZE;

	count = min_t(unsigned int, (conn->mtu - hlen), len);

	skb = chan->ops->alloc_skb(chan, hlen, count,
				   msg->msg_flags & MSG_DONTWAIT);
	if (IS_ERR(skb))
		return skb;

	/* Create L2CAP header */
	lh = skb_put(skb, L2CAP_HDR_SIZE);
	lh->cid = cpu_to_le16(chan->dcid);
	lh->len = cpu_to_le16(len + (hlen - L2CAP_HDR_SIZE));

	/* Control header is populated later */
	if (test_bit(FLAG_EXT_CTRL, &chan->flags))
		put_unaligned_le32(0, skb_put(skb, L2CAP_EXT_CTRL_SIZE));
	else
		put_unaligned_le16(0, skb_put(skb, L2CAP_ENH_CTRL_SIZE));

	if (sdulen)
		put_unaligned_le16(sdulen, skb_put(skb, L2CAP_SDULEN_SIZE));

	err = l2cap_skbuff_fromiovec(chan, msg, len, count, skb);
	if (unlikely(err < 0)) {
		kfree_skb(skb);
		return ERR_PTR(err);
	}

	bt_cb(skb)->l2cap.fcs = chan->fcs;
	bt_cb(skb)->l2cap.retries = 0;
	return skb;
}

static int l2cap_segment_sdu(struct l2cap_chan *chan,
			     struct sk_buff_head *seg_queue,
			     struct msghdr *msg, size_t len)
{
	struct sk_buff *skb;
	u16 sdu_len;
	size_t pdu_len;
	u8 sar;

	BT_DBG("chan %p, msg %p, len %zu", chan, msg, len);

	/* It is critical that ERTM PDUs fit in a single HCI fragment,
	 * so fragmented skbs are not used.  The HCI layer's handling
	 * of fragmented skbs is not compatible with ERTM's queueing.
	 */

	/* PDU size is derived from the HCI MTU */
	pdu_len = chan->conn->mtu;

	/* Constrain PDU size for BR/EDR connections */
	pdu_len = min_t(size_t, pdu_len, L2CAP_BREDR_MAX_PAYLOAD);

	/* Adjust for largest possible L2CAP overhead. */
	if (chan->fcs)
		pdu_len -= L2CAP_FCS_SIZE;

	pdu_len -= __ertm_hdr_size(chan);

	/* Remote device may have requested smaller PDUs */
	pdu_len = min_t(size_t, pdu_len, chan->remote_mps);

	if (len <= pdu_len) {
		sar = L2CAP_SAR_UNSEGMENTED;
		sdu_len = 0;
		pdu_len = len;
	} else {
		sar = L2CAP_SAR_START;
		sdu_len = len;
	}

	while (len > 0) {
		skb = l2cap_create_iframe_pdu(chan, msg, pdu_len, sdu_len);

		if (IS_ERR(skb)) {
			__skb_queue_purge(seg_queue);
			return PTR_ERR(skb);
		}

		bt_cb(skb)->l2cap.sar = sar;
		__skb_queue_tail(seg_queue, skb);

		len -= pdu_len;
		if (sdu_len)
			sdu_len = 0;

		if (len <= pdu_len) {
			sar = L2CAP_SAR_END;
			pdu_len = len;
		} else {
			sar = L2CAP_SAR_CONTINUE;
		}
	}

	return 0;
}

static struct sk_buff *l2cap_create_le_flowctl_pdu(struct l2cap_chan *chan,
						   struct msghdr *msg,
						   size_t len, u16 sdulen)
{
	struct l2cap_conn *conn = chan->conn;
	struct sk_buff *skb;
	int err, count, hlen;
	struct l2cap_hdr *lh;

	BT_DBG("chan %p len %zu", chan, len);

	if (!conn)
		return ERR_PTR(-ENOTCONN);

	hlen = L2CAP_HDR_SIZE;

	if (sdulen)
		hlen += L2CAP_SDULEN_SIZE;

	count = min_t(unsigned int, (conn->mtu - hlen), len);

	skb = chan->ops->alloc_skb(chan, hlen, count,
				   msg->msg_flags & MSG_DONTWAIT);
	if (IS_ERR(skb))
		return skb;

	/* Create L2CAP header */
	lh = skb_put(skb, L2CAP_HDR_SIZE);
	lh->cid = cpu_to_le16(chan->dcid);
	lh->len = cpu_to_le16(len + (hlen - L2CAP_HDR_SIZE));

	if (sdulen)
		put_unaligned_le16(sdulen, skb_put(skb, L2CAP_SDULEN_SIZE));

	err = l2cap_skbuff_fromiovec(chan, msg, len, count, skb);
	if (unlikely(err < 0)) {
		kfree_skb(skb);
		return ERR_PTR(err);
	}

	return skb;
}

static int l2cap_segment_le_sdu(struct l2cap_chan *chan,
				struct sk_buff_head *seg_queue,
				struct msghdr *msg, size_t len)
{
	struct sk_buff *skb;
	size_t pdu_len;
	u16 sdu_len;

	BT_DBG("chan %p, msg %p, len %zu", chan, msg, len);

	sdu_len = len;
	pdu_len = chan->remote_mps - L2CAP_SDULEN_SIZE;

	while (len > 0) {
		if (len <= pdu_len)
			pdu_len = len;

		skb = l2cap_create_le_flowctl_pdu(chan, msg, pdu_len, sdu_len);
		if (IS_ERR(skb)) {
			__skb_queue_purge(seg_queue);
			return PTR_ERR(skb);
		}

		__skb_queue_tail(seg_queue, skb);

		len -= pdu_len;

		if (sdu_len) {
			sdu_len = 0;
			pdu_len += L2CAP_SDULEN_SIZE;
		}
	}

	return 0;
}

static void l2cap_le_flowctl_send(struct l2cap_chan *chan)
{
	int sent = 0;

	BT_DBG("chan %p", chan);

	while (chan->tx_credits && !skb_queue_empty(&chan->tx_q)) {
		l2cap_do_send(chan, skb_dequeue(&chan->tx_q));
		chan->tx_credits--;
		sent++;
	}

	BT_DBG("Sent %d credits %u queued %u", sent, chan->tx_credits,
	       skb_queue_len(&chan->tx_q));
}

int l2cap_chan_send(struct l2cap_chan *chan, struct msghdr *msg, size_t len)
{
	struct sk_buff *skb;
	int err;
	struct sk_buff_head seg_queue;

	if (!chan->conn)
		return -ENOTCONN;

	/* Connectionless channel */
	if (chan->chan_type == L2CAP_CHAN_CONN_LESS) {
		skb = l2cap_create_connless_pdu(chan, msg, len);
		if (IS_ERR(skb))
			return PTR_ERR(skb);

		l2cap_do_send(chan, skb);
		return len;
	}

	switch (chan->mode) {
	case L2CAP_MODE_LE_FLOWCTL:
	case L2CAP_MODE_EXT_FLOWCTL:
		/* Check outgoing MTU */
		if (len > chan->omtu)
			return -EMSGSIZE;

		__skb_queue_head_init(&seg_queue);

		err = l2cap_segment_le_sdu(chan, &seg_queue, msg, len);

		if (chan->state != BT_CONNECTED) {
			__skb_queue_purge(&seg_queue);
			err = -ENOTCONN;
		}

		if (err)
			return err;

		skb_queue_splice_tail_init(&seg_queue, &chan->tx_q);

		l2cap_le_flowctl_send(chan);

		if (!chan->tx_credits)
			chan->ops->suspend(chan);

		err = len;

		break;

	case L2CAP_MODE_BASIC:
		/* Check outgoing MTU */
		if (len > chan->omtu)
			return -EMSGSIZE;

		/* Create a basic PDU */
		skb = l2cap_create_basic_pdu(chan, msg, len);
		if (IS_ERR(skb))
			return PTR_ERR(skb);

		l2cap_do_send(chan, skb);
		err = len;
		break;

	case L2CAP_MODE_ERTM:
	case L2CAP_MODE_STREAMING:
		/* Check outgoing MTU */
		if (len > chan->omtu) {
			err = -EMSGSIZE;
			break;
		}

		__skb_queue_head_init(&seg_queue);

		/* Do segmentation before calling in to the state machine,
		 * since it's possible to block while waiting for memory
		 * allocation.
		 */
		err = l2cap_segment_sdu(chan, &seg_queue, msg, len);

		if (err)
			break;

		if (chan->mode == L2CAP_MODE_ERTM)
			l2cap_tx(chan, NULL, &seg_queue, L2CAP_EV_DATA_REQUEST);
		else
			l2cap_streaming_send(chan, &seg_queue);

		err = len;

		/* If the skbs were not queued for sending, they'll still be in
		 * seg_queue and need to be purged.
		 */
		__skb_queue_purge(&seg_queue);
		break;

	default:
		BT_DBG("bad state %1.1x", chan->mode);
		err = -EBADFD;
	}

	return err;
}
EXPORT_SYMBOL_GPL(l2cap_chan_send);

static void l2cap_send_srej(struct l2cap_chan *chan, u16 txseq)
{
	struct l2cap_ctrl control;
	u16 seq;

	BT_DBG("chan %p, txseq %u", chan, txseq);

	memset(&control, 0, sizeof(control));
	control.sframe = 1;
	control.super = L2CAP_SUPER_SREJ;

	for (seq = chan->expected_tx_seq; seq != txseq;
	     seq = __next_seq(chan, seq)) {
		if (!l2cap_ertm_seq_in_queue(&chan->srej_q, seq)) {
			control.reqseq = seq;
			l2cap_send_sframe(chan, &control);
			l2cap_seq_list_append(&chan->srej_list, seq);
		}
	}

	chan->expected_tx_seq = __next_seq(chan, txseq);
}

static void l2cap_send_srej_tail(struct l2cap_chan *chan)
{
	struct l2cap_ctrl control;

	BT_DBG("chan %p", chan);

	if (chan->srej_list.tail == L2CAP_SEQ_LIST_CLEAR)
		return;

	memset(&control, 0, sizeof(control));
	control.sframe = 1;
	control.super = L2CAP_SUPER_SREJ;
	control.reqseq = chan->srej_list.tail;
	l2cap_send_sframe(chan, &control);
}

static void l2cap_send_srej_list(struct l2cap_chan *chan, u16 txseq)
{
	struct l2cap_ctrl control;
	u16 initial_head;
	u16 seq;

	BT_DBG("chan %p, txseq %u", chan, txseq);

	memset(&control, 0, sizeof(control));
	control.sframe = 1;
	control.super = L2CAP_SUPER_SREJ;

	/* Capture initial list head to allow only one pass through the list. */
	initial_head = chan->srej_list.head;

	do {
		seq = l2cap_seq_list_pop(&chan->srej_list);
		if (seq == txseq || seq == L2CAP_SEQ_LIST_CLEAR)
			break;

		control.reqseq = seq;
		l2cap_send_sframe(chan, &control);
		l2cap_seq_list_append(&chan->srej_list, seq);
	} while (chan->srej_list.head != initial_head);
}

static void l2cap_process_reqseq(struct l2cap_chan *chan, u16 reqseq)
{
	struct sk_buff *acked_skb;
	u16 ackseq;

	BT_DBG("chan %p, reqseq %u", chan, reqseq);

	if (chan->unacked_frames == 0 || reqseq == chan->expected_ack_seq)
		return;

	BT_DBG("expected_ack_seq %u, unacked_frames %u",
	       chan->expected_ack_seq, chan->unacked_frames);

	for (ackseq = chan->expected_ack_seq; ackseq != reqseq;
	     ackseq = __next_seq(chan, ackseq)) {

		acked_skb = l2cap_ertm_seq_in_queue(&chan->tx_q, ackseq);
		if (acked_skb) {
			skb_unlink(acked_skb, &chan->tx_q);
			kfree_skb(acked_skb);
			chan->unacked_frames--;
		}
	}

	chan->expected_ack_seq = reqseq;

	if (chan->unacked_frames == 0)
		__clear_retrans_timer(chan);

	BT_DBG("unacked_frames %u", chan->unacked_frames);
}

static void l2cap_abort_rx_srej_sent(struct l2cap_chan *chan)
{
	BT_DBG("chan %p", chan);

	chan->expected_tx_seq = chan->buffer_seq;
	l2cap_seq_list_clear(&chan->srej_list);
	skb_queue_purge(&chan->srej_q);
	chan->rx_state = L2CAP_RX_STATE_RECV;
}

static void l2cap_tx_state_xmit(struct l2cap_chan *chan,
				struct l2cap_ctrl *control,
				struct sk_buff_head *skbs, u8 event)
{
	BT_DBG("chan %p, control %p, skbs %p, event %d", chan, control, skbs,
	       event);

	switch (event) {
	case L2CAP_EV_DATA_REQUEST:
		if (chan->tx_send_head == NULL)
			chan->tx_send_head = skb_peek(skbs);

		skb_queue_splice_tail_init(skbs, &chan->tx_q);
		l2cap_ertm_send(chan);
		break;
	case L2CAP_EV_LOCAL_BUSY_DETECTED:
		BT_DBG("Enter LOCAL_BUSY");
		set_bit(CONN_LOCAL_BUSY, &chan->conn_state);

		if (chan->rx_state == L2CAP_RX_STATE_SREJ_SENT) {
			/* The SREJ_SENT state must be aborted if we are to
			 * enter the LOCAL_BUSY state.
			 */
			l2cap_abort_rx_srej_sent(chan);
		}

		l2cap_send_ack(chan);

		break;
	case L2CAP_EV_LOCAL_BUSY_CLEAR:
		BT_DBG("Exit LOCAL_BUSY");
		clear_bit(CONN_LOCAL_BUSY, &chan->conn_state);

		if (test_bit(CONN_RNR_SENT, &chan->conn_state)) {
			struct l2cap_ctrl local_control;

			memset(&local_control, 0, sizeof(local_control));
			local_control.sframe = 1;
			local_control.super = L2CAP_SUPER_RR;
			local_control.poll = 1;
			local_control.reqseq = chan->buffer_seq;
			l2cap_send_sframe(chan, &local_control);

			chan->retry_count = 1;
			__set_monitor_timer(chan);
			chan->tx_state = L2CAP_TX_STATE_WAIT_F;
		}
		break;
	case L2CAP_EV_RECV_REQSEQ_AND_FBIT:
		l2cap_process_reqseq(chan, control->reqseq);
		break;
	case L2CAP_EV_EXPLICIT_POLL:
		l2cap_send_rr_or_rnr(chan, 1);
		chan->retry_count = 1;
		__set_monitor_timer(chan);
		__clear_ack_timer(chan);
		chan->tx_state = L2CAP_TX_STATE_WAIT_F;
		break;
	case L2CAP_EV_RETRANS_TO:
		l2cap_send_rr_or_rnr(chan, 1);
		chan->retry_count = 1;
		__set_monitor_timer(chan);
		chan->tx_state = L2CAP_TX_STATE_WAIT_F;
		break;
	case L2CAP_EV_RECV_FBIT:
		/* Nothing to process */
		break;
	default:
		break;
	}
}

static void l2cap_tx_state_wait_f(struct l2cap_chan *chan,
				  struct l2cap_ctrl *control,
				  struct sk_buff_head *skbs, u8 event)
{
	BT_DBG("chan %p, control %p, skbs %p, event %d", chan, control, skbs,
	       event);

	switch (event) {
	case L2CAP_EV_DATA_REQUEST:
		if (chan->tx_send_head == NULL)
			chan->tx_send_head = skb_peek(skbs);
		/* Queue data, but don't send. */
		skb_queue_splice_tail_init(skbs, &chan->tx_q);
		break;
	case L2CAP_EV_LOCAL_BUSY_DETECTED:
		BT_DBG("Enter LOCAL_BUSY");
		set_bit(CONN_LOCAL_BUSY, &chan->conn_state);

		if (chan->rx_state == L2CAP_RX_STATE_SREJ_SENT) {
			/* The SREJ_SENT state must be aborted if we are to
			 * enter the LOCAL_BUSY state.
			 */
			l2cap_abort_rx_srej_sent(chan);
		}

		l2cap_send_ack(chan);

		break;
	case L2CAP_EV_LOCAL_BUSY_CLEAR:
		BT_DBG("Exit LOCAL_BUSY");
		clear_bit(CONN_LOCAL_BUSY, &chan->conn_state);

		if (test_bit(CONN_RNR_SENT, &chan->conn_state)) {
			struct l2cap_ctrl local_control;
			memset(&local_control, 0, sizeof(local_control));
			local_control.sframe = 1;
			local_control.super = L2CAP_SUPER_RR;
			local_control.poll = 1;
			local_control.reqseq = chan->buffer_seq;
			l2cap_send_sframe(chan, &local_control);

			chan->retry_count = 1;
			__set_monitor_timer(chan);
			chan->tx_state = L2CAP_TX_STATE_WAIT_F;
		}
		break;
	case L2CAP_EV_RECV_REQSEQ_AND_FBIT:
		l2cap_process_reqseq(chan, control->reqseq);
		fallthrough;

	case L2CAP_EV_RECV_FBIT:
		if (control && control->final) {
			__clear_monitor_timer(chan);
			if (chan->unacked_frames > 0)
				__set_retrans_timer(chan);
			chan->retry_count = 0;
			chan->tx_state = L2CAP_TX_STATE_XMIT;
			BT_DBG("recv fbit tx_state 0x2.2%x", chan->tx_state);
		}
		break;
	case L2CAP_EV_EXPLICIT_POLL:
		/* Ignore */
		break;
	case L2CAP_EV_MONITOR_TO:
		if (chan->max_tx == 0 || chan->retry_count < chan->max_tx) {
			l2cap_send_rr_or_rnr(chan, 1);
			__set_monitor_timer(chan);
			chan->retry_count++;
		} else {
			l2cap_send_disconn_req(chan, ECONNABORTED);
		}
		break;
	default:
		break;
	}
}

static void l2cap_tx(struct l2cap_chan *chan, struct l2cap_ctrl *control,
		     struct sk_buff_head *skbs, u8 event)
{
	BT_DBG("chan %p, control %p, skbs %p, event %d, state %d",
	       chan, control, skbs, event, chan->tx_state);

	switch (chan->tx_state) {
	case L2CAP_TX_STATE_XMIT:
		l2cap_tx_state_xmit(chan, control, skbs, event);
		break;
	case L2CAP_TX_STATE_WAIT_F:
		l2cap_tx_state_wait_f(chan, control, skbs, event);
		break;
	default:
		/* Ignore event */
		break;
	}
}

static void l2cap_pass_to_tx(struct l2cap_chan *chan,
			     struct l2cap_ctrl *control)
{
	BT_DBG("chan %p, control %p", chan, control);
	l2cap_tx(chan, control, NULL, L2CAP_EV_RECV_REQSEQ_AND_FBIT);
}

static void l2cap_pass_to_tx_fbit(struct l2cap_chan *chan,
				  struct l2cap_ctrl *control)
{
	BT_DBG("chan %p, control %p", chan, control);
	l2cap_tx(chan, control, NULL, L2CAP_EV_RECV_FBIT);
}

/* Copy frame to all raw sockets on that connection */
static void l2cap_raw_recv(struct l2cap_conn *conn, struct sk_buff *skb)
{
	struct sk_buff *nskb;
	struct l2cap_chan *chan;

	BT_DBG("conn %p", conn);

	mutex_lock(&conn->chan_lock);

	list_for_each_entry(chan, &conn->chan_l, list) {
		if (chan->chan_type != L2CAP_CHAN_RAW)
			continue;

		/* Don't send frame to the channel it came from */
		if (bt_cb(skb)->l2cap.chan == chan)
			continue;

		nskb = skb_clone(skb, GFP_KERNEL);
		if (!nskb)
			continue;
		if (chan->ops->recv(chan, nskb))
			kfree_skb(nskb);
	}

	mutex_unlock(&conn->chan_lock);
}

/* ---- L2CAP signalling commands ---- */
static struct sk_buff *l2cap_build_cmd(struct l2cap_conn *conn, u8 code,
				       u8 ident, u16 dlen, void *data)
{
	struct sk_buff *skb, **frag;
	struct l2cap_cmd_hdr *cmd;
	struct l2cap_hdr *lh;
	int len, count;

	BT_DBG("conn %p, code 0x%2.2x, ident 0x%2.2x, len %u",
	       conn, code, ident, dlen);

	if (conn->mtu < L2CAP_HDR_SIZE + L2CAP_CMD_HDR_SIZE)
		return NULL;

	len = L2CAP_HDR_SIZE + L2CAP_CMD_HDR_SIZE + dlen;
	count = min_t(unsigned int, conn->mtu, len);

	skb = bt_skb_alloc(count, GFP_KERNEL);
	if (!skb)
		return NULL;

	lh = skb_put(skb, L2CAP_HDR_SIZE);
	lh->len = cpu_to_le16(L2CAP_CMD_HDR_SIZE + dlen);

	if (conn->hcon->type == LE_LINK)
		lh->cid = cpu_to_le16(L2CAP_CID_LE_SIGNALING);
	else
		lh->cid = cpu_to_le16(L2CAP_CID_SIGNALING);

	cmd = skb_put(skb, L2CAP_CMD_HDR_SIZE);
	cmd->code  = code;
	cmd->ident = ident;
	cmd->len   = cpu_to_le16(dlen);

	if (dlen) {
		count -= L2CAP_HDR_SIZE + L2CAP_CMD_HDR_SIZE;
		skb_put_data(skb, data, count);
		data += count;
	}

	len -= skb->len;

	/* Continuation fragments (no L2CAP header) */
	frag = &skb_shinfo(skb)->frag_list;
	while (len) {
		count = min_t(unsigned int, conn->mtu, len);

		*frag = bt_skb_alloc(count, GFP_KERNEL);
		if (!*frag)
			goto fail;

		skb_put_data(*frag, data, count);

		len  -= count;
		data += count;

		frag = &(*frag)->next;
	}

	return skb;

fail:
	kfree_skb(skb);
	return NULL;
}

static inline int l2cap_get_conf_opt(void **ptr, int *type, int *olen,
				     unsigned long *val)
{
	struct l2cap_conf_opt *opt = *ptr;
	int len;

	len = L2CAP_CONF_OPT_SIZE + opt->len;
	*ptr += len;

	*type = opt->type;
	*olen = opt->len;

	switch (opt->len) {
	case 1:
		*val = *((u8 *) opt->val);
		break;

	case 2:
		*val = get_unaligned_le16(opt->val);
		break;

	case 4:
		*val = get_unaligned_le32(opt->val);
		break;

	default:
		*val = (unsigned long) opt->val;
		break;
	}

	BT_DBG("type 0x%2.2x len %u val 0x%lx", *type, opt->len, *val);
	return len;
}

static void l2cap_add_conf_opt(void **ptr, u8 type, u8 len, unsigned long val, size_t size)
{
	struct l2cap_conf_opt *opt = *ptr;

	BT_DBG("type 0x%2.2x len %u val 0x%lx", type, len, val);

	if (size < L2CAP_CONF_OPT_SIZE + len)
		return;

	opt->type = type;
	opt->len  = len;

	switch (len) {
	case 1:
		*((u8 *) opt->val)  = val;
		break;

	case 2:
		put_unaligned_le16(val, opt->val);
		break;

	case 4:
		put_unaligned_le32(val, opt->val);
		break;

	default:
		memcpy(opt->val, (void *) val, len);
		break;
	}

	*ptr += L2CAP_CONF_OPT_SIZE + len;
}

static void l2cap_add_opt_efs(void **ptr, struct l2cap_chan *chan, size_t size)
{
	struct l2cap_conf_efs efs;

	switch (chan->mode) {
	case L2CAP_MODE_ERTM:
		efs.id		= chan->local_id;
		efs.stype	= chan->local_stype;
		efs.msdu	= cpu_to_le16(chan->local_msdu);
		efs.sdu_itime	= cpu_to_le32(chan->local_sdu_itime);
		efs.acc_lat	= cpu_to_le32(L2CAP_DEFAULT_ACC_LAT);
		efs.flush_to	= cpu_to_le32(L2CAP_EFS_DEFAULT_FLUSH_TO);
		break;

	case L2CAP_MODE_STREAMING:
		efs.id		= 1;
		efs.stype	= L2CAP_SERV_BESTEFFORT;
		efs.msdu	= cpu_to_le16(chan->local_msdu);
		efs.sdu_itime	= cpu_to_le32(chan->local_sdu_itime);
		efs.acc_lat	= 0;
		efs.flush_to	= 0;
		break;

	default:
		return;
	}

	l2cap_add_conf_opt(ptr, L2CAP_CONF_EFS, sizeof(efs),
			   (unsigned long) &efs, size);
}

static void l2cap_ack_timeout(struct work_struct *work)
{
	struct l2cap_chan *chan = container_of(work, struct l2cap_chan,
					       ack_timer.work);
	u16 frames_to_ack;

	BT_DBG("chan %p", chan);

	l2cap_chan_lock(chan);

	frames_to_ack = __seq_offset(chan, chan->buffer_seq,
				     chan->last_acked_seq);

	if (frames_to_ack)
		l2cap_send_rr_or_rnr(chan, 0);

	l2cap_chan_unlock(chan);
	l2cap_chan_put(chan);
}

int l2cap_ertm_init(struct l2cap_chan *chan)
{
	int err;

	chan->next_tx_seq = 0;
	chan->expected_tx_seq = 0;
	chan->expected_ack_seq = 0;
	chan->unacked_frames = 0;
	chan->buffer_seq = 0;
	chan->frames_sent = 0;
	chan->last_acked_seq = 0;
	chan->sdu = NULL;
	chan->sdu_last_frag = NULL;
	chan->sdu_len = 0;

	skb_queue_head_init(&chan->tx_q);

	if (chan->mode != L2CAP_MODE_ERTM)
		return 0;

	chan->rx_state = L2CAP_RX_STATE_RECV;
	chan->tx_state = L2CAP_TX_STATE_XMIT;

	skb_queue_head_init(&chan->srej_q);

	err = l2cap_seq_list_init(&chan->srej_list, chan->tx_win);
	if (err < 0)
		return err;

	err = l2cap_seq_list_init(&chan->retrans_list, chan->remote_tx_win);
	if (err < 0)
		l2cap_seq_list_free(&chan->srej_list);

	return err;
}

static inline __u8 l2cap_select_mode(__u8 mode, __u16 remote_feat_mask)
{
	switch (mode) {
	case L2CAP_MODE_STREAMING:
	case L2CAP_MODE_ERTM:
		if (l2cap_mode_supported(mode, remote_feat_mask))
			return mode;
		fallthrough;
	default:
		return L2CAP_MODE_BASIC;
	}
}

static inline bool __l2cap_ews_supported(struct l2cap_conn *conn)
{
	return (conn->feat_mask & L2CAP_FEAT_EXT_WINDOW);
}

static inline bool __l2cap_efs_supported(struct l2cap_conn *conn)
{
	return (conn->feat_mask & L2CAP_FEAT_EXT_FLOW);
}

static void __l2cap_set_ertm_timeouts(struct l2cap_chan *chan,
				      struct l2cap_conf_rfc *rfc)
{
	rfc->retrans_timeout = cpu_to_le16(L2CAP_DEFAULT_RETRANS_TO);
	rfc->monitor_timeout = cpu_to_le16(L2CAP_DEFAULT_MONITOR_TO);
}

static inline void l2cap_txwin_setup(struct l2cap_chan *chan)
{
	if (chan->tx_win > L2CAP_DEFAULT_TX_WINDOW &&
	    __l2cap_ews_supported(chan->conn)) {
		/* use extended control field */
		set_bit(FLAG_EXT_CTRL, &chan->flags);
		chan->tx_win_max = L2CAP_DEFAULT_EXT_WINDOW;
	} else {
		chan->tx_win = min_t(u16, chan->tx_win,
				     L2CAP_DEFAULT_TX_WINDOW);
		chan->tx_win_max = L2CAP_DEFAULT_TX_WINDOW;
	}
	chan->ack_win = chan->tx_win;
}

static void l2cap_mtu_auto(struct l2cap_chan *chan)
{
	struct hci_conn *conn = chan->conn->hcon;

	chan->imtu = L2CAP_DEFAULT_MIN_MTU;

	/* The 2-DH1 packet has between 2 and 56 information bytes
	 * (including the 2-byte payload header)
	 */
	if (!(conn->pkt_type & HCI_2DH1))
		chan->imtu = 54;

	/* The 3-DH1 packet has between 2 and 85 information bytes
	 * (including the 2-byte payload header)
	 */
	if (!(conn->pkt_type & HCI_3DH1))
		chan->imtu = 83;

	/* The 2-DH3 packet has between 2 and 369 information bytes
	 * (including the 2-byte payload header)
	 */
	if (!(conn->pkt_type & HCI_2DH3))
		chan->imtu = 367;

	/* The 3-DH3 packet has between 2 and 554 information bytes
	 * (including the 2-byte payload header)
	 */
	if (!(conn->pkt_type & HCI_3DH3))
		chan->imtu = 552;

	/* The 2-DH5 packet has between 2 and 681 information bytes
	 * (including the 2-byte payload header)
	 */
	if (!(conn->pkt_type & HCI_2DH5))
		chan->imtu = 679;

	/* The 3-DH5 packet has between 2 and 1023 information bytes
	 * (including the 2-byte payload header)
	 */
	if (!(conn->pkt_type & HCI_3DH5))
		chan->imtu = 1021;
}

static int l2cap_build_conf_req(struct l2cap_chan *chan, void *data, size_t data_size)
{
	struct l2cap_conf_req *req = data;
	struct l2cap_conf_rfc rfc = { .mode = chan->mode };
	void *ptr = req->data;
	void *endptr = data + data_size;
	u16 size;

	BT_DBG("chan %p", chan);

	if (chan->num_conf_req || chan->num_conf_rsp)
		goto done;

	switch (chan->mode) {
	case L2CAP_MODE_STREAMING:
	case L2CAP_MODE_ERTM:
		if (test_bit(CONF_STATE2_DEVICE, &chan->conf_state))
			break;

		if (__l2cap_efs_supported(chan->conn))
			set_bit(FLAG_EFS_ENABLE, &chan->flags);

		fallthrough;
	default:
		chan->mode = l2cap_select_mode(rfc.mode, chan->conn->feat_mask);
		break;
	}

done:
	if (chan->imtu != L2CAP_DEFAULT_MTU) {
		if (!chan->imtu)
			l2cap_mtu_auto(chan);
		l2cap_add_conf_opt(&ptr, L2CAP_CONF_MTU, 2, chan->imtu,
				   endptr - ptr);
	}

	switch (chan->mode) {
	case L2CAP_MODE_BASIC:
		if (disable_ertm)
			break;

		if (!(chan->conn->feat_mask & L2CAP_FEAT_ERTM) &&
		    !(chan->conn->feat_mask & L2CAP_FEAT_STREAMING))
			break;

		rfc.mode            = L2CAP_MODE_BASIC;
		rfc.txwin_size      = 0;
		rfc.max_transmit    = 0;
		rfc.retrans_timeout = 0;
		rfc.monitor_timeout = 0;
		rfc.max_pdu_size    = 0;

		l2cap_add_conf_opt(&ptr, L2CAP_CONF_RFC, sizeof(rfc),
				   (unsigned long) &rfc, endptr - ptr);
		break;

	case L2CAP_MODE_ERTM:
		rfc.mode            = L2CAP_MODE_ERTM;
		rfc.max_transmit    = chan->max_tx;

		__l2cap_set_ertm_timeouts(chan, &rfc);

		size = min_t(u16, L2CAP_DEFAULT_MAX_PDU_SIZE, chan->conn->mtu -
			     L2CAP_EXT_HDR_SIZE - L2CAP_SDULEN_SIZE -
			     L2CAP_FCS_SIZE);
		rfc.max_pdu_size = cpu_to_le16(size);

		l2cap_txwin_setup(chan);

		rfc.txwin_size = min_t(u16, chan->tx_win,
				       L2CAP_DEFAULT_TX_WINDOW);

		l2cap_add_conf_opt(&ptr, L2CAP_CONF_RFC, sizeof(rfc),
				   (unsigned long) &rfc, endptr - ptr);

		if (test_bit(FLAG_EFS_ENABLE, &chan->flags))
			l2cap_add_opt_efs(&ptr, chan, endptr - ptr);

		if (test_bit(FLAG_EXT_CTRL, &chan->flags))
			l2cap_add_conf_opt(&ptr, L2CAP_CONF_EWS, 2,
					   chan->tx_win, endptr - ptr);

		if (chan->conn->feat_mask & L2CAP_FEAT_FCS)
			if (chan->fcs == L2CAP_FCS_NONE ||
			    test_bit(CONF_RECV_NO_FCS, &chan->conf_state)) {
				chan->fcs = L2CAP_FCS_NONE;
				l2cap_add_conf_opt(&ptr, L2CAP_CONF_FCS, 1,
						   chan->fcs, endptr - ptr);
			}
		break;

	case L2CAP_MODE_STREAMING:
		l2cap_txwin_setup(chan);
		rfc.mode            = L2CAP_MODE_STREAMING;
		rfc.txwin_size      = 0;
		rfc.max_transmit    = 0;
		rfc.retrans_timeout = 0;
		rfc.monitor_timeout = 0;

		size = min_t(u16, L2CAP_DEFAULT_MAX_PDU_SIZE, chan->conn->mtu -
			     L2CAP_EXT_HDR_SIZE - L2CAP_SDULEN_SIZE -
			     L2CAP_FCS_SIZE);
		rfc.max_pdu_size = cpu_to_le16(size);

		l2cap_add_conf_opt(&ptr, L2CAP_CONF_RFC, sizeof(rfc),
				   (unsigned long) &rfc, endptr - ptr);

		if (test_bit(FLAG_EFS_ENABLE, &chan->flags))
			l2cap_add_opt_efs(&ptr, chan, endptr - ptr);

		if (chan->conn->feat_mask & L2CAP_FEAT_FCS)
			if (chan->fcs == L2CAP_FCS_NONE ||
			    test_bit(CONF_RECV_NO_FCS, &chan->conf_state)) {
				chan->fcs = L2CAP_FCS_NONE;
				l2cap_add_conf_opt(&ptr, L2CAP_CONF_FCS, 1,
						   chan->fcs, endptr - ptr);
			}
		break;
	}

	req->dcid  = cpu_to_le16(chan->dcid);
	req->flags = cpu_to_le16(0);

	return ptr - data;
}

static int l2cap_parse_conf_req(struct l2cap_chan *chan, void *data, size_t data_size)
{
	struct l2cap_conf_rsp *rsp = data;
	void *ptr = rsp->data;
	void *endptr = data + data_size;
	void *req = chan->conf_req;
	int len = chan->conf_len;
	int type, hint, olen;
	unsigned long val;
	struct l2cap_conf_rfc rfc = { .mode = L2CAP_MODE_BASIC };
	struct l2cap_conf_efs efs;
	u8 remote_efs = 0;
	u16 mtu = L2CAP_DEFAULT_MTU;
	u16 result = L2CAP_CONF_SUCCESS;
	u16 size;

	BT_DBG("chan %p", chan);

	while (len >= L2CAP_CONF_OPT_SIZE) {
		len -= l2cap_get_conf_opt(&req, &type, &olen, &val);
		if (len < 0)
			break;

		hint  = type & L2CAP_CONF_HINT;
		type &= L2CAP_CONF_MASK;

		switch (type) {
		case L2CAP_CONF_MTU:
			if (olen != 2)
				break;
			mtu = val;
			break;

		case L2CAP_CONF_FLUSH_TO:
			if (olen != 2)
				break;
			chan->flush_to = val;
			break;

		case L2CAP_CONF_QOS:
			break;

		case L2CAP_CONF_RFC:
			if (olen != sizeof(rfc))
				break;
			memcpy(&rfc, (void *) val, olen);
			break;

		case L2CAP_CONF_FCS:
			if (olen != 1)
				break;
			if (val == L2CAP_FCS_NONE)
				set_bit(CONF_RECV_NO_FCS, &chan->conf_state);
			break;

		case L2CAP_CONF_EFS:
			if (olen != sizeof(efs))
				break;
			remote_efs = 1;
			memcpy(&efs, (void *) val, olen);
			break;

		case L2CAP_CONF_EWS:
			if (olen != 2)
				break;
			return -ECONNREFUSED;

		default:
			if (hint)
				break;
			result = L2CAP_CONF_UNKNOWN;
			l2cap_add_conf_opt(&ptr, (u8)type, sizeof(u8), type, endptr - ptr);
			break;
		}
	}

	if (chan->num_conf_rsp || chan->num_conf_req > 1)
		goto done;

	switch (chan->mode) {
	case L2CAP_MODE_STREAMING:
	case L2CAP_MODE_ERTM:
		if (!test_bit(CONF_STATE2_DEVICE, &chan->conf_state)) {
			chan->mode = l2cap_select_mode(rfc.mode,
						       chan->conn->feat_mask);
			break;
		}

		if (remote_efs) {
			if (__l2cap_efs_supported(chan->conn))
				set_bit(FLAG_EFS_ENABLE, &chan->flags);
			else
				return -ECONNREFUSED;
		}

		if (chan->mode != rfc.mode)
			return -ECONNREFUSED;

		break;
	}

done:
	if (chan->mode != rfc.mode) {
		result = L2CAP_CONF_UNACCEPT;
		rfc.mode = chan->mode;

		if (chan->num_conf_rsp == 1)
			return -ECONNREFUSED;

		l2cap_add_conf_opt(&ptr, L2CAP_CONF_RFC, sizeof(rfc),
				   (unsigned long) &rfc, endptr - ptr);
	}

	if (result == L2CAP_CONF_SUCCESS) {
		/* Configure output options and let the other side know
		 * which ones we don't like. */

		if (mtu < L2CAP_DEFAULT_MIN_MTU)
			result = L2CAP_CONF_UNACCEPT;
		else {
			chan->omtu = mtu;
			set_bit(CONF_MTU_DONE, &chan->conf_state);
		}
		l2cap_add_conf_opt(&ptr, L2CAP_CONF_MTU, 2, chan->omtu, endptr - ptr);

		if (remote_efs) {
			if (chan->local_stype != L2CAP_SERV_NOTRAFIC &&
			    efs.stype != L2CAP_SERV_NOTRAFIC &&
			    efs.stype != chan->local_stype) {

				result = L2CAP_CONF_UNACCEPT;

				if (chan->num_conf_req >= 1)
					return -ECONNREFUSED;

				l2cap_add_conf_opt(&ptr, L2CAP_CONF_EFS,
						   sizeof(efs),
						   (unsigned long) &efs, endptr - ptr);
			} else {
				/* Send PENDING Conf Rsp */
				result = L2CAP_CONF_PENDING;
				set_bit(CONF_LOC_CONF_PEND, &chan->conf_state);
			}
		}

		switch (rfc.mode) {
		case L2CAP_MODE_BASIC:
			chan->fcs = L2CAP_FCS_NONE;
			set_bit(CONF_MODE_DONE, &chan->conf_state);
			break;

		case L2CAP_MODE_ERTM:
			if (!test_bit(CONF_EWS_RECV, &chan->conf_state))
				chan->remote_tx_win = rfc.txwin_size;
			else
				rfc.txwin_size = L2CAP_DEFAULT_TX_WINDOW;

			chan->remote_max_tx = rfc.max_transmit;

			size = min_t(u16, le16_to_cpu(rfc.max_pdu_size),
				     chan->conn->mtu - L2CAP_EXT_HDR_SIZE -
				     L2CAP_SDULEN_SIZE - L2CAP_FCS_SIZE);
			rfc.max_pdu_size = cpu_to_le16(size);
			chan->remote_mps = size;

			__l2cap_set_ertm_timeouts(chan, &rfc);

			set_bit(CONF_MODE_DONE, &chan->conf_state);

			l2cap_add_conf_opt(&ptr, L2CAP_CONF_RFC,
					   sizeof(rfc), (unsigned long) &rfc, endptr - ptr);

			if (remote_efs &&
			    test_bit(FLAG_EFS_ENABLE, &chan->flags)) {
				chan->remote_id = efs.id;
				chan->remote_stype = efs.stype;
				chan->remote_msdu = le16_to_cpu(efs.msdu);
				chan->remote_flush_to =
					le32_to_cpu(efs.flush_to);
				chan->remote_acc_lat =
					le32_to_cpu(efs.acc_lat);
				chan->remote_sdu_itime =
					le32_to_cpu(efs.sdu_itime);
				l2cap_add_conf_opt(&ptr, L2CAP_CONF_EFS,
						   sizeof(efs),
						   (unsigned long) &efs, endptr - ptr);
			}
			break;

		case L2CAP_MODE_STREAMING:
			size = min_t(u16, le16_to_cpu(rfc.max_pdu_size),
				     chan->conn->mtu - L2CAP_EXT_HDR_SIZE -
				     L2CAP_SDULEN_SIZE - L2CAP_FCS_SIZE);
			rfc.max_pdu_size = cpu_to_le16(size);
			chan->remote_mps = size;

			set_bit(CONF_MODE_DONE, &chan->conf_state);

			l2cap_add_conf_opt(&ptr, L2CAP_CONF_RFC, sizeof(rfc),
					   (unsigned long) &rfc, endptr - ptr);

			break;

		default:
			result = L2CAP_CONF_UNACCEPT;

			memset(&rfc, 0, sizeof(rfc));
			rfc.mode = chan->mode;
		}

		if (result == L2CAP_CONF_SUCCESS)
			set_bit(CONF_OUTPUT_DONE, &chan->conf_state);
	}
	rsp->scid   = cpu_to_le16(chan->dcid);
	rsp->result = cpu_to_le16(result);
	rsp->flags  = cpu_to_le16(0);

	return ptr - data;
}

static int l2cap_parse_conf_rsp(struct l2cap_chan *chan, void *rsp, int len,
				void *data, size_t size, u16 *result)
{
	struct l2cap_conf_req *req = data;
	void *ptr = req->data;
	void *endptr = data + size;
	int type, olen;
	unsigned long val;
	struct l2cap_conf_rfc rfc = { .mode = L2CAP_MODE_BASIC };
	struct l2cap_conf_efs efs;

	BT_DBG("chan %p, rsp %p, len %d, req %p", chan, rsp, len, data);

	while (len >= L2CAP_CONF_OPT_SIZE) {
		len -= l2cap_get_conf_opt(&rsp, &type, &olen, &val);
		if (len < 0)
			break;

		switch (type) {
		case L2CAP_CONF_MTU:
			if (olen != 2)
				break;
			if (val < L2CAP_DEFAULT_MIN_MTU) {
				*result = L2CAP_CONF_UNACCEPT;
				chan->imtu = L2CAP_DEFAULT_MIN_MTU;
			} else
				chan->imtu = val;
			l2cap_add_conf_opt(&ptr, L2CAP_CONF_MTU, 2, chan->imtu,
					   endptr - ptr);
			break;

		case L2CAP_CONF_FLUSH_TO:
			if (olen != 2)
				break;
			chan->flush_to = val;
			l2cap_add_conf_opt(&ptr, L2CAP_CONF_FLUSH_TO, 2,
					   chan->flush_to, endptr - ptr);
			break;

		case L2CAP_CONF_RFC:
			if (olen != sizeof(rfc))
				break;
			memcpy(&rfc, (void *)val, olen);
			if (test_bit(CONF_STATE2_DEVICE, &chan->conf_state) &&
			    rfc.mode != chan->mode)
				return -ECONNREFUSED;
			chan->fcs = 0;
			l2cap_add_conf_opt(&ptr, L2CAP_CONF_RFC, sizeof(rfc),
					   (unsigned long) &rfc, endptr - ptr);
			break;

		case L2CAP_CONF_EWS:
			if (olen != 2)
				break;
			chan->ack_win = min_t(u16, val, chan->ack_win);
			l2cap_add_conf_opt(&ptr, L2CAP_CONF_EWS, 2,
					   chan->tx_win, endptr - ptr);
			break;

		case L2CAP_CONF_EFS:
			if (olen != sizeof(efs))
				break;
			memcpy(&efs, (void *)val, olen);
			if (chan->local_stype != L2CAP_SERV_NOTRAFIC &&
			    efs.stype != L2CAP_SERV_NOTRAFIC &&
			    efs.stype != chan->local_stype)
				return -ECONNREFUSED;
			l2cap_add_conf_opt(&ptr, L2CAP_CONF_EFS, sizeof(efs),
					   (unsigned long) &efs, endptr - ptr);
			break;

		case L2CAP_CONF_FCS:
			if (olen != 1)
				break;
			if (*result == L2CAP_CONF_PENDING)
				if (val == L2CAP_FCS_NONE)
					set_bit(CONF_RECV_NO_FCS,
						&chan->conf_state);
			break;
		}
	}

	if (chan->mode == L2CAP_MODE_BASIC && chan->mode != rfc.mode)
		return -ECONNREFUSED;

	chan->mode = rfc.mode;

	if (*result == L2CAP_CONF_SUCCESS || *result == L2CAP_CONF_PENDING) {
		switch (rfc.mode) {
		case L2CAP_MODE_ERTM:
			chan->retrans_timeout = le16_to_cpu(rfc.retrans_timeout);
			chan->monitor_timeout = le16_to_cpu(rfc.monitor_timeout);
			chan->mps    = le16_to_cpu(rfc.max_pdu_size);
			if (!test_bit(FLAG_EXT_CTRL, &chan->flags))
				chan->ack_win = min_t(u16, chan->ack_win,
						      rfc.txwin_size);

			if (test_bit(FLAG_EFS_ENABLE, &chan->flags)) {
				chan->local_msdu = le16_to_cpu(efs.msdu);
				chan->local_sdu_itime =
					le32_to_cpu(efs.sdu_itime);
				chan->local_acc_lat = le32_to_cpu(efs.acc_lat);
				chan->local_flush_to =
					le32_to_cpu(efs.flush_to);
			}
			break;

		case L2CAP_MODE_STREAMING:
			chan->mps    = le16_to_cpu(rfc.max_pdu_size);
		}
	}

	req->dcid   = cpu_to_le16(chan->dcid);
	req->flags  = cpu_to_le16(0);

	return ptr - data;
}

static int l2cap_build_conf_rsp(struct l2cap_chan *chan, void *data,
				u16 result, u16 flags)
{
	struct l2cap_conf_rsp *rsp = data;
	void *ptr = rsp->data;

	BT_DBG("chan %p", chan);

	rsp->scid   = cpu_to_le16(chan->dcid);
	rsp->result = cpu_to_le16(result);
	rsp->flags  = cpu_to_le16(flags);

	return ptr - data;
}

void __l2cap_le_connect_rsp_defer(struct l2cap_chan *chan)
{
	struct l2cap_le_conn_rsp rsp;
	struct l2cap_conn *conn = chan->conn;

	BT_DBG("chan %p", chan);

	rsp.dcid    = cpu_to_le16(chan->scid);
	rsp.mtu     = cpu_to_le16(chan->imtu);
	rsp.mps     = cpu_to_le16(chan->mps);
	rsp.credits = cpu_to_le16(chan->rx_credits);
	rsp.result  = cpu_to_le16(L2CAP_CR_LE_SUCCESS);

	l2cap_send_cmd(conn, chan->ident, L2CAP_LE_CONN_RSP, sizeof(rsp),
		       &rsp);
}

static void l2cap_ecred_list_defer(struct l2cap_chan *chan, void *data)
{
	int *result = data;

	if (*result || test_bit(FLAG_ECRED_CONN_REQ_SENT, &chan->flags))
		return;

	switch (chan->state) {
	case BT_CONNECT2:
		/* If channel still pending accept add to result */
		(*result)++;
		return;
	case BT_CONNECTED:
		return;
	default:
		/* If not connected or pending accept it has been refused */
		*result = -ECONNREFUSED;
		return;
	}
}

struct l2cap_ecred_rsp_data {
	struct {
		struct l2cap_ecred_conn_rsp_hdr rsp;
		__le16 scid[L2CAP_ECRED_MAX_CID];
	} __packed pdu;
	int count;
};

static void l2cap_ecred_rsp_defer(struct l2cap_chan *chan, void *data)
{
	struct l2cap_ecred_rsp_data *rsp = data;
	struct l2cap_ecred_conn_rsp *rsp_flex =
		container_of(&rsp->pdu.rsp, struct l2cap_ecred_conn_rsp, hdr);

	if (test_bit(FLAG_ECRED_CONN_REQ_SENT, &chan->flags))
		return;

	/* Reset ident so only one response is sent */
	chan->ident = 0;

	/* Include all channels pending with the same ident */
	if (!rsp->pdu.rsp.result)
		rsp_flex->dcid[rsp->count++] = cpu_to_le16(chan->scid);
	else
		l2cap_chan_del(chan, ECONNRESET);
}

void __l2cap_ecred_conn_rsp_defer(struct l2cap_chan *chan)
{
	struct l2cap_conn *conn = chan->conn;
	struct l2cap_ecred_rsp_data data;
	u16 id = chan->ident;
	int result = 0;

	if (!id)
		return;

	BT_DBG("chan %p id %d", chan, id);

	memset(&data, 0, sizeof(data));

	data.pdu.rsp.mtu     = cpu_to_le16(chan->imtu);
	data.pdu.rsp.mps     = cpu_to_le16(chan->mps);
	data.pdu.rsp.credits = cpu_to_le16(chan->rx_credits);
	data.pdu.rsp.result  = cpu_to_le16(L2CAP_CR_LE_SUCCESS);

	/* Verify that all channels are ready */
	__l2cap_chan_list_id(conn, id, l2cap_ecred_list_defer, &result);

	if (result > 0)
		return;

	if (result < 0)
		data.pdu.rsp.result = cpu_to_le16(L2CAP_CR_LE_AUTHORIZATION);

	/* Build response */
	__l2cap_chan_list_id(conn, id, l2cap_ecred_rsp_defer, &data);

	l2cap_send_cmd(conn, id, L2CAP_ECRED_CONN_RSP,
		       sizeof(data.pdu.rsp) + (data.count * sizeof(__le16)),
		       &data.pdu);
}

void __l2cap_connect_rsp_defer(struct l2cap_chan *chan)
{
	struct l2cap_conn_rsp rsp;
	struct l2cap_conn *conn = chan->conn;
	u8 buf[128];
	u8 rsp_code;

	rsp.scid   = cpu_to_le16(chan->dcid);
	rsp.dcid   = cpu_to_le16(chan->scid);
	rsp.result = cpu_to_le16(L2CAP_CR_SUCCESS);
	rsp.status = cpu_to_le16(L2CAP_CS_NO_INFO);
	rsp_code = L2CAP_CONN_RSP;

	BT_DBG("chan %p rsp_code %u", chan, rsp_code);

	l2cap_send_cmd(conn, chan->ident, rsp_code, sizeof(rsp), &rsp);

	if (test_and_set_bit(CONF_REQ_SENT, &chan->conf_state))
		return;

	l2cap_send_cmd(conn, l2cap_get_ident(conn), L2CAP_CONF_REQ,
		       l2cap_build_conf_req(chan, buf, sizeof(buf)), buf);
	chan->num_conf_req++;
}

static void l2cap_conf_rfc_get(struct l2cap_chan *chan, void *rsp, int len)
{
	int type, olen;
	unsigned long val;
	/* Use sane default values in case a misbehaving remote device
	 * did not send an RFC or extended window size option.
	 */
	u16 txwin_ext = chan->ack_win;
	struct l2cap_conf_rfc rfc = {
		.mode = chan->mode,
		.retrans_timeout = cpu_to_le16(L2CAP_DEFAULT_RETRANS_TO),
		.monitor_timeout = cpu_to_le16(L2CAP_DEFAULT_MONITOR_TO),
		.max_pdu_size = cpu_to_le16(chan->imtu),
		.txwin_size = min_t(u16, chan->ack_win, L2CAP_DEFAULT_TX_WINDOW),
	};

	BT_DBG("chan %p, rsp %p, len %d", chan, rsp, len);

	if ((chan->mode != L2CAP_MODE_ERTM) && (chan->mode != L2CAP_MODE_STREAMING))
		return;

	while (len >= L2CAP_CONF_OPT_SIZE) {
		len -= l2cap_get_conf_opt(&rsp, &type, &olen, &val);
		if (len < 0)
			break;

		switch (type) {
		case L2CAP_CONF_RFC:
			if (olen != sizeof(rfc))
				break;
			memcpy(&rfc, (void *)val, olen);
			break;
		case L2CAP_CONF_EWS:
			if (olen != 2)
				break;
			txwin_ext = val;
			break;
		}
	}

	switch (rfc.mode) {
	case L2CAP_MODE_ERTM:
		chan->retrans_timeout = le16_to_cpu(rfc.retrans_timeout);
		chan->monitor_timeout = le16_to_cpu(rfc.monitor_timeout);
		chan->mps = le16_to_cpu(rfc.max_pdu_size);
		if (test_bit(FLAG_EXT_CTRL, &chan->flags))
			chan->ack_win = min_t(u16, chan->ack_win, txwin_ext);
		else
			chan->ack_win = min_t(u16, chan->ack_win,
					      rfc.txwin_size);
		break;
	case L2CAP_MODE_STREAMING:
		chan->mps    = le16_to_cpu(rfc.max_pdu_size);
	}
}

static inline int l2cap_command_rej(struct l2cap_conn *conn,
				    struct l2cap_cmd_hdr *cmd, u16 cmd_len,
				    u8 *data)
{
	struct l2cap_cmd_rej_unk *rej = (struct l2cap_cmd_rej_unk *) data;

	if (cmd_len < sizeof(*rej))
		return -EPROTO;

	if (rej->reason != L2CAP_REJ_NOT_UNDERSTOOD)
		return 0;

	if ((conn->info_state & L2CAP_INFO_FEAT_MASK_REQ_SENT) &&
	    cmd->ident == conn->info_ident) {
		cancel_delayed_work(&conn->info_timer);

		conn->info_state |= L2CAP_INFO_FEAT_MASK_REQ_DONE;
		conn->info_ident = 0;

		l2cap_conn_start(conn);
	}

	return 0;
}

static void l2cap_connect(struct l2cap_conn *conn, struct l2cap_cmd_hdr *cmd,
<<<<<<< HEAD
			  u8 *data, u8 rsp_code, u8 amp_id)
=======
			  u8 *data, u8 rsp_code)
>>>>>>> 0c383648
{
	struct l2cap_conn_req *req = (struct l2cap_conn_req *) data;
	struct l2cap_conn_rsp rsp;
	struct l2cap_chan *chan = NULL, *pchan = NULL;
	int result, status = L2CAP_CS_NO_INFO;

	u16 dcid = 0, scid = __le16_to_cpu(req->scid);
	__le16 psm = req->psm;

	BT_DBG("psm 0x%2.2x scid 0x%4.4x", __le16_to_cpu(psm), scid);

	/* Check if we have socket listening on psm */
	pchan = l2cap_global_chan_by_psm(BT_LISTEN, psm, &conn->hcon->src,
					 &conn->hcon->dst, ACL_LINK);
	if (!pchan) {
		result = L2CAP_CR_BAD_PSM;
		goto response;
	}

	mutex_lock(&conn->chan_lock);
	l2cap_chan_lock(pchan);

	/* Check if the ACL is secure enough (if not SDP) */
	if (psm != cpu_to_le16(L2CAP_PSM_SDP) &&
	    !hci_conn_check_link_mode(conn->hcon)) {
		conn->disc_reason = HCI_ERROR_AUTH_FAILURE;
		result = L2CAP_CR_SEC_BLOCK;
		goto response;
	}

	result = L2CAP_CR_NO_MEM;

	/* Check for valid dynamic CID range (as per Erratum 3253) */
	if (scid < L2CAP_CID_DYN_START || scid > L2CAP_CID_DYN_END) {
		result = L2CAP_CR_INVALID_SCID;
		goto response;
	}

	/* Check if we already have channel with that dcid */
	if (__l2cap_get_chan_by_dcid(conn, scid)) {
		result = L2CAP_CR_SCID_IN_USE;
		goto response;
	}

	chan = pchan->ops->new_connection(pchan);
	if (!chan)
		goto response;

	/* For certain devices (ex: HID mouse), support for authentication,
	 * pairing and bonding is optional. For such devices, inorder to avoid
	 * the ACL alive for too long after L2CAP disconnection, reset the ACL
	 * disc_timeout back to HCI_DISCONN_TIMEOUT during L2CAP connect.
	 */
	conn->hcon->disc_timeout = HCI_DISCONN_TIMEOUT;

	bacpy(&chan->src, &conn->hcon->src);
	bacpy(&chan->dst, &conn->hcon->dst);
	chan->src_type = bdaddr_src_type(conn->hcon);
	chan->dst_type = bdaddr_dst_type(conn->hcon);
	chan->psm  = psm;
	chan->dcid = scid;

	__l2cap_chan_add(conn, chan);

	dcid = chan->scid;

	__set_chan_timer(chan, chan->ops->get_sndtimeo(chan));

	chan->ident = cmd->ident;

	if (conn->info_state & L2CAP_INFO_FEAT_MASK_REQ_DONE) {
		if (l2cap_chan_check_security(chan, false)) {
			if (test_bit(FLAG_DEFER_SETUP, &chan->flags)) {
				l2cap_state_change(chan, BT_CONNECT2);
				result = L2CAP_CR_PEND;
				status = L2CAP_CS_AUTHOR_PEND;
				chan->ops->defer(chan);
			} else {
				l2cap_state_change(chan, BT_CONFIG);
				result = L2CAP_CR_SUCCESS;
				status = L2CAP_CS_NO_INFO;
			}
		} else {
			l2cap_state_change(chan, BT_CONNECT2);
			result = L2CAP_CR_PEND;
			status = L2CAP_CS_AUTHEN_PEND;
		}
	} else {
		l2cap_state_change(chan, BT_CONNECT2);
		result = L2CAP_CR_PEND;
		status = L2CAP_CS_NO_INFO;
	}

response:
	rsp.scid   = cpu_to_le16(scid);
	rsp.dcid   = cpu_to_le16(dcid);
	rsp.result = cpu_to_le16(result);
	rsp.status = cpu_to_le16(status);
	l2cap_send_cmd(conn, cmd->ident, rsp_code, sizeof(rsp), &rsp);

	if (!pchan)
		return;

	if (result == L2CAP_CR_PEND && status == L2CAP_CS_NO_INFO) {
		struct l2cap_info_req info;
		info.type = cpu_to_le16(L2CAP_IT_FEAT_MASK);

		conn->info_state |= L2CAP_INFO_FEAT_MASK_REQ_SENT;
		conn->info_ident = l2cap_get_ident(conn);

		schedule_delayed_work(&conn->info_timer, L2CAP_INFO_TIMEOUT);

		l2cap_send_cmd(conn, conn->info_ident, L2CAP_INFO_REQ,
			       sizeof(info), &info);
	}

	if (chan && !test_bit(CONF_REQ_SENT, &chan->conf_state) &&
	    result == L2CAP_CR_SUCCESS) {
		u8 buf[128];
		set_bit(CONF_REQ_SENT, &chan->conf_state);
		l2cap_send_cmd(conn, l2cap_get_ident(conn), L2CAP_CONF_REQ,
			       l2cap_build_conf_req(chan, buf, sizeof(buf)), buf);
		chan->num_conf_req++;
	}

	l2cap_chan_unlock(pchan);
	mutex_unlock(&conn->chan_lock);
	l2cap_chan_put(pchan);
}

static int l2cap_connect_req(struct l2cap_conn *conn,
			     struct l2cap_cmd_hdr *cmd, u16 cmd_len, u8 *data)
{
	struct hci_dev *hdev = conn->hcon->hdev;
	struct hci_conn *hcon = conn->hcon;

	if (cmd_len < sizeof(struct l2cap_conn_req))
		return -EPROTO;

	hci_dev_lock(hdev);
	if (hci_dev_test_flag(hdev, HCI_MGMT))
		mgmt_device_connected(hdev, hcon, NULL, 0);
	hci_dev_unlock(hdev);

	l2cap_connect(conn, cmd, data, L2CAP_CONN_RSP);
	return 0;
}

static int l2cap_connect_create_rsp(struct l2cap_conn *conn,
				    struct l2cap_cmd_hdr *cmd, u16 cmd_len,
				    u8 *data)
{
	struct l2cap_conn_rsp *rsp = (struct l2cap_conn_rsp *) data;
	u16 scid, dcid, result, status;
	struct l2cap_chan *chan;
	u8 req[128];
	int err;

	if (cmd_len < sizeof(*rsp))
		return -EPROTO;

	scid   = __le16_to_cpu(rsp->scid);
	dcid   = __le16_to_cpu(rsp->dcid);
	result = __le16_to_cpu(rsp->result);
	status = __le16_to_cpu(rsp->status);

	if (result == L2CAP_CR_SUCCESS && (dcid < L2CAP_CID_DYN_START ||
					   dcid > L2CAP_CID_DYN_END))
		return -EPROTO;

	BT_DBG("dcid 0x%4.4x scid 0x%4.4x result 0x%2.2x status 0x%2.2x",
	       dcid, scid, result, status);

	mutex_lock(&conn->chan_lock);

	if (scid) {
		chan = __l2cap_get_chan_by_scid(conn, scid);
		if (!chan) {
			err = -EBADSLT;
			goto unlock;
		}
	} else {
		chan = __l2cap_get_chan_by_ident(conn, cmd->ident);
		if (!chan) {
			err = -EBADSLT;
			goto unlock;
		}
	}

	chan = l2cap_chan_hold_unless_zero(chan);
	if (!chan) {
		err = -EBADSLT;
		goto unlock;
	}

	err = 0;

	l2cap_chan_lock(chan);

	switch (result) {
	case L2CAP_CR_SUCCESS:
		if (__l2cap_get_chan_by_dcid(conn, dcid)) {
			err = -EBADSLT;
			break;
		}

		l2cap_state_change(chan, BT_CONFIG);
		chan->ident = 0;
		chan->dcid = dcid;
		clear_bit(CONF_CONNECT_PEND, &chan->conf_state);

		if (test_and_set_bit(CONF_REQ_SENT, &chan->conf_state))
			break;

		l2cap_send_cmd(conn, l2cap_get_ident(conn), L2CAP_CONF_REQ,
			       l2cap_build_conf_req(chan, req, sizeof(req)), req);
		chan->num_conf_req++;
		break;

	case L2CAP_CR_PEND:
		set_bit(CONF_CONNECT_PEND, &chan->conf_state);
		break;

	default:
		l2cap_chan_del(chan, ECONNREFUSED);
		break;
	}

	l2cap_chan_unlock(chan);
	l2cap_chan_put(chan);

unlock:
	mutex_unlock(&conn->chan_lock);

	return err;
}

static inline void set_default_fcs(struct l2cap_chan *chan)
{
	/* FCS is enabled only in ERTM or streaming mode, if one or both
	 * sides request it.
	 */
	if (chan->mode != L2CAP_MODE_ERTM && chan->mode != L2CAP_MODE_STREAMING)
		chan->fcs = L2CAP_FCS_NONE;
	else if (!test_bit(CONF_RECV_NO_FCS, &chan->conf_state))
		chan->fcs = L2CAP_FCS_CRC16;
}

static void l2cap_send_efs_conf_rsp(struct l2cap_chan *chan, void *data,
				    u8 ident, u16 flags)
{
	struct l2cap_conn *conn = chan->conn;

	BT_DBG("conn %p chan %p ident %d flags 0x%4.4x", conn, chan, ident,
	       flags);

	clear_bit(CONF_LOC_CONF_PEND, &chan->conf_state);
	set_bit(CONF_OUTPUT_DONE, &chan->conf_state);

	l2cap_send_cmd(conn, ident, L2CAP_CONF_RSP,
		       l2cap_build_conf_rsp(chan, data,
					    L2CAP_CONF_SUCCESS, flags), data);
}

static void cmd_reject_invalid_cid(struct l2cap_conn *conn, u8 ident,
				   u16 scid, u16 dcid)
{
	struct l2cap_cmd_rej_cid rej;

	rej.reason = cpu_to_le16(L2CAP_REJ_INVALID_CID);
	rej.scid = __cpu_to_le16(scid);
	rej.dcid = __cpu_to_le16(dcid);

	l2cap_send_cmd(conn, ident, L2CAP_COMMAND_REJ, sizeof(rej), &rej);
}

static inline int l2cap_config_req(struct l2cap_conn *conn,
				   struct l2cap_cmd_hdr *cmd, u16 cmd_len,
				   u8 *data)
{
	struct l2cap_conf_req *req = (struct l2cap_conf_req *) data;
	u16 dcid, flags;
	u8 rsp[64];
	struct l2cap_chan *chan;
	int len, err = 0;

	if (cmd_len < sizeof(*req))
		return -EPROTO;

	dcid  = __le16_to_cpu(req->dcid);
	flags = __le16_to_cpu(req->flags);

	BT_DBG("dcid 0x%4.4x flags 0x%2.2x", dcid, flags);

	chan = l2cap_get_chan_by_scid(conn, dcid);
	if (!chan) {
		cmd_reject_invalid_cid(conn, cmd->ident, dcid, 0);
		return 0;
	}

	if (chan->state != BT_CONFIG && chan->state != BT_CONNECT2 &&
	    chan->state != BT_CONNECTED) {
		cmd_reject_invalid_cid(conn, cmd->ident, chan->scid,
				       chan->dcid);
		goto unlock;
	}

	/* Reject if config buffer is too small. */
	len = cmd_len - sizeof(*req);
	if (chan->conf_len + len > sizeof(chan->conf_req)) {
		l2cap_send_cmd(conn, cmd->ident, L2CAP_CONF_RSP,
			       l2cap_build_conf_rsp(chan, rsp,
			       L2CAP_CONF_REJECT, flags), rsp);
		goto unlock;
	}

	/* Store config. */
	memcpy(chan->conf_req + chan->conf_len, req->data, len);
	chan->conf_len += len;

	if (flags & L2CAP_CONF_FLAG_CONTINUATION) {
		/* Incomplete config. Send empty response. */
		l2cap_send_cmd(conn, cmd->ident, L2CAP_CONF_RSP,
			       l2cap_build_conf_rsp(chan, rsp,
			       L2CAP_CONF_SUCCESS, flags), rsp);
		goto unlock;
	}

	/* Complete config. */
	len = l2cap_parse_conf_req(chan, rsp, sizeof(rsp));
	if (len < 0) {
		l2cap_send_disconn_req(chan, ECONNRESET);
		goto unlock;
	}

	chan->ident = cmd->ident;
	l2cap_send_cmd(conn, cmd->ident, L2CAP_CONF_RSP, len, rsp);
	if (chan->num_conf_rsp < L2CAP_CONF_MAX_CONF_RSP)
		chan->num_conf_rsp++;

	/* Reset config buffer. */
	chan->conf_len = 0;

	if (!test_bit(CONF_OUTPUT_DONE, &chan->conf_state))
		goto unlock;

	if (test_bit(CONF_INPUT_DONE, &chan->conf_state)) {
		set_default_fcs(chan);

		if (chan->mode == L2CAP_MODE_ERTM ||
		    chan->mode == L2CAP_MODE_STREAMING)
			err = l2cap_ertm_init(chan);

		if (err < 0)
			l2cap_send_disconn_req(chan, -err);
		else
			l2cap_chan_ready(chan);

		goto unlock;
	}

	if (!test_and_set_bit(CONF_REQ_SENT, &chan->conf_state)) {
		u8 buf[64];
		l2cap_send_cmd(conn, l2cap_get_ident(conn), L2CAP_CONF_REQ,
			       l2cap_build_conf_req(chan, buf, sizeof(buf)), buf);
		chan->num_conf_req++;
	}

	/* Got Conf Rsp PENDING from remote side and assume we sent
	   Conf Rsp PENDING in the code above */
	if (test_bit(CONF_REM_CONF_PEND, &chan->conf_state) &&
	    test_bit(CONF_LOC_CONF_PEND, &chan->conf_state)) {

		/* check compatibility */

		/* Send rsp for BR/EDR channel */
		l2cap_send_efs_conf_rsp(chan, rsp, cmd->ident, flags);
	}

unlock:
	l2cap_chan_unlock(chan);
	l2cap_chan_put(chan);
	return err;
}

static inline int l2cap_config_rsp(struct l2cap_conn *conn,
				   struct l2cap_cmd_hdr *cmd, u16 cmd_len,
				   u8 *data)
{
	struct l2cap_conf_rsp *rsp = (struct l2cap_conf_rsp *)data;
	u16 scid, flags, result;
	struct l2cap_chan *chan;
	int len = cmd_len - sizeof(*rsp);
	int err = 0;

	if (cmd_len < sizeof(*rsp))
		return -EPROTO;

	scid   = __le16_to_cpu(rsp->scid);
	flags  = __le16_to_cpu(rsp->flags);
	result = __le16_to_cpu(rsp->result);

	BT_DBG("scid 0x%4.4x flags 0x%2.2x result 0x%2.2x len %d", scid, flags,
	       result, len);

	chan = l2cap_get_chan_by_scid(conn, scid);
	if (!chan)
		return 0;

	switch (result) {
	case L2CAP_CONF_SUCCESS:
		l2cap_conf_rfc_get(chan, rsp->data, len);
		clear_bit(CONF_REM_CONF_PEND, &chan->conf_state);
		break;

	case L2CAP_CONF_PENDING:
		set_bit(CONF_REM_CONF_PEND, &chan->conf_state);

		if (test_bit(CONF_LOC_CONF_PEND, &chan->conf_state)) {
			char buf[64];

			len = l2cap_parse_conf_rsp(chan, rsp->data, len,
						   buf, sizeof(buf), &result);
			if (len < 0) {
				l2cap_send_disconn_req(chan, ECONNRESET);
				goto done;
			}

			l2cap_send_efs_conf_rsp(chan, buf, cmd->ident, 0);
		}
		goto done;

	case L2CAP_CONF_UNKNOWN:
	case L2CAP_CONF_UNACCEPT:
		if (chan->num_conf_rsp <= L2CAP_CONF_MAX_CONF_RSP) {
			char req[64];

			if (len > sizeof(req) - sizeof(struct l2cap_conf_req)) {
				l2cap_send_disconn_req(chan, ECONNRESET);
				goto done;
			}

			/* throw out any old stored conf requests */
			result = L2CAP_CONF_SUCCESS;
			len = l2cap_parse_conf_rsp(chan, rsp->data, len,
						   req, sizeof(req), &result);
			if (len < 0) {
				l2cap_send_disconn_req(chan, ECONNRESET);
				goto done;
			}

			l2cap_send_cmd(conn, l2cap_get_ident(conn),
				       L2CAP_CONF_REQ, len, req);
			chan->num_conf_req++;
			if (result != L2CAP_CONF_SUCCESS)
				goto done;
			break;
		}
		fallthrough;

	default:
		l2cap_chan_set_err(chan, ECONNRESET);

		__set_chan_timer(chan, L2CAP_DISC_REJ_TIMEOUT);
		l2cap_send_disconn_req(chan, ECONNRESET);
		goto done;
	}

	if (flags & L2CAP_CONF_FLAG_CONTINUATION)
		goto done;

	set_bit(CONF_INPUT_DONE, &chan->conf_state);

	if (test_bit(CONF_OUTPUT_DONE, &chan->conf_state)) {
		set_default_fcs(chan);

		if (chan->mode == L2CAP_MODE_ERTM ||
		    chan->mode == L2CAP_MODE_STREAMING)
			err = l2cap_ertm_init(chan);

		if (err < 0)
			l2cap_send_disconn_req(chan, -err);
		else
			l2cap_chan_ready(chan);
	}

done:
	l2cap_chan_unlock(chan);
	l2cap_chan_put(chan);
	return err;
}

static inline int l2cap_disconnect_req(struct l2cap_conn *conn,
				       struct l2cap_cmd_hdr *cmd, u16 cmd_len,
				       u8 *data)
{
	struct l2cap_disconn_req *req = (struct l2cap_disconn_req *) data;
	struct l2cap_disconn_rsp rsp;
	u16 dcid, scid;
	struct l2cap_chan *chan;

	if (cmd_len != sizeof(*req))
		return -EPROTO;

	scid = __le16_to_cpu(req->scid);
	dcid = __le16_to_cpu(req->dcid);

	BT_DBG("scid 0x%4.4x dcid 0x%4.4x", scid, dcid);

	chan = l2cap_get_chan_by_scid(conn, dcid);
	if (!chan) {
		cmd_reject_invalid_cid(conn, cmd->ident, dcid, scid);
		return 0;
	}

	rsp.dcid = cpu_to_le16(chan->scid);
	rsp.scid = cpu_to_le16(chan->dcid);
	l2cap_send_cmd(conn, cmd->ident, L2CAP_DISCONN_RSP, sizeof(rsp), &rsp);

	chan->ops->set_shutdown(chan);

	l2cap_chan_unlock(chan);
	mutex_lock(&conn->chan_lock);
	l2cap_chan_lock(chan);
	l2cap_chan_del(chan, ECONNRESET);
	mutex_unlock(&conn->chan_lock);

	chan->ops->close(chan);

	l2cap_chan_unlock(chan);
	l2cap_chan_put(chan);

	return 0;
}

static inline int l2cap_disconnect_rsp(struct l2cap_conn *conn,
				       struct l2cap_cmd_hdr *cmd, u16 cmd_len,
				       u8 *data)
{
	struct l2cap_disconn_rsp *rsp = (struct l2cap_disconn_rsp *) data;
	u16 dcid, scid;
	struct l2cap_chan *chan;

	if (cmd_len != sizeof(*rsp))
		return -EPROTO;

	scid = __le16_to_cpu(rsp->scid);
	dcid = __le16_to_cpu(rsp->dcid);

	BT_DBG("dcid 0x%4.4x scid 0x%4.4x", dcid, scid);

	chan = l2cap_get_chan_by_scid(conn, scid);
	if (!chan) {
		return 0;
	}

	if (chan->state != BT_DISCONN) {
		l2cap_chan_unlock(chan);
		l2cap_chan_put(chan);
		return 0;
	}

	l2cap_chan_unlock(chan);
	mutex_lock(&conn->chan_lock);
	l2cap_chan_lock(chan);
	l2cap_chan_del(chan, 0);
	mutex_unlock(&conn->chan_lock);

	chan->ops->close(chan);

	l2cap_chan_unlock(chan);
	l2cap_chan_put(chan);

	return 0;
}

static inline int l2cap_information_req(struct l2cap_conn *conn,
					struct l2cap_cmd_hdr *cmd, u16 cmd_len,
					u8 *data)
{
	struct l2cap_info_req *req = (struct l2cap_info_req *) data;
	u16 type;

	if (cmd_len != sizeof(*req))
		return -EPROTO;

	type = __le16_to_cpu(req->type);

	BT_DBG("type 0x%4.4x", type);

	if (type == L2CAP_IT_FEAT_MASK) {
		u8 buf[8];
		u32 feat_mask = l2cap_feat_mask;
		struct l2cap_info_rsp *rsp = (struct l2cap_info_rsp *) buf;
		rsp->type   = cpu_to_le16(L2CAP_IT_FEAT_MASK);
		rsp->result = cpu_to_le16(L2CAP_IR_SUCCESS);
		if (!disable_ertm)
			feat_mask |= L2CAP_FEAT_ERTM | L2CAP_FEAT_STREAMING
				| L2CAP_FEAT_FCS;

		put_unaligned_le32(feat_mask, rsp->data);
		l2cap_send_cmd(conn, cmd->ident, L2CAP_INFO_RSP, sizeof(buf),
			       buf);
	} else if (type == L2CAP_IT_FIXED_CHAN) {
		u8 buf[12];
		struct l2cap_info_rsp *rsp = (struct l2cap_info_rsp *) buf;

		rsp->type   = cpu_to_le16(L2CAP_IT_FIXED_CHAN);
		rsp->result = cpu_to_le16(L2CAP_IR_SUCCESS);
		rsp->data[0] = conn->local_fixed_chan;
		memset(rsp->data + 1, 0, 7);
		l2cap_send_cmd(conn, cmd->ident, L2CAP_INFO_RSP, sizeof(buf),
			       buf);
	} else {
		struct l2cap_info_rsp rsp;
		rsp.type   = cpu_to_le16(type);
		rsp.result = cpu_to_le16(L2CAP_IR_NOTSUPP);
		l2cap_send_cmd(conn, cmd->ident, L2CAP_INFO_RSP, sizeof(rsp),
			       &rsp);
	}

	return 0;
}

static inline int l2cap_information_rsp(struct l2cap_conn *conn,
					struct l2cap_cmd_hdr *cmd, u16 cmd_len,
					u8 *data)
{
	struct l2cap_info_rsp *rsp = (struct l2cap_info_rsp *) data;
	u16 type, result;

	if (cmd_len < sizeof(*rsp))
		return -EPROTO;

	type   = __le16_to_cpu(rsp->type);
	result = __le16_to_cpu(rsp->result);

	BT_DBG("type 0x%4.4x result 0x%2.2x", type, result);

	/* L2CAP Info req/rsp are unbound to channels, add extra checks */
	if (cmd->ident != conn->info_ident ||
	    conn->info_state & L2CAP_INFO_FEAT_MASK_REQ_DONE)
		return 0;

	cancel_delayed_work(&conn->info_timer);

	if (result != L2CAP_IR_SUCCESS) {
		conn->info_state |= L2CAP_INFO_FEAT_MASK_REQ_DONE;
		conn->info_ident = 0;

		l2cap_conn_start(conn);

		return 0;
	}

	switch (type) {
	case L2CAP_IT_FEAT_MASK:
		conn->feat_mask = get_unaligned_le32(rsp->data);

		if (conn->feat_mask & L2CAP_FEAT_FIXED_CHAN) {
			struct l2cap_info_req req;
			req.type = cpu_to_le16(L2CAP_IT_FIXED_CHAN);

			conn->info_ident = l2cap_get_ident(conn);

			l2cap_send_cmd(conn, conn->info_ident,
				       L2CAP_INFO_REQ, sizeof(req), &req);
		} else {
			conn->info_state |= L2CAP_INFO_FEAT_MASK_REQ_DONE;
			conn->info_ident = 0;

			l2cap_conn_start(conn);
		}
		break;

	case L2CAP_IT_FIXED_CHAN:
		conn->remote_fixed_chan = rsp->data[0];
		conn->info_state |= L2CAP_INFO_FEAT_MASK_REQ_DONE;
		conn->info_ident = 0;

		l2cap_conn_start(conn);
		break;
	}

	return 0;
}

static inline int l2cap_conn_param_update_req(struct l2cap_conn *conn,
					      struct l2cap_cmd_hdr *cmd,
					      u16 cmd_len, u8 *data)
{
	struct hci_conn *hcon = conn->hcon;
	struct l2cap_conn_param_update_req *req;
	struct l2cap_conn_param_update_rsp rsp;
	u16 min, max, latency, to_multiplier;
	int err;

	if (hcon->role != HCI_ROLE_MASTER)
		return -EINVAL;

	if (cmd_len != sizeof(struct l2cap_conn_param_update_req))
		return -EPROTO;
<<<<<<< HEAD

	req = (struct l2cap_conn_param_update_req *) data;
	min		= __le16_to_cpu(req->min);
	max		= __le16_to_cpu(req->max);
	latency		= __le16_to_cpu(req->latency);
	to_multiplier	= __le16_to_cpu(req->to_multiplier);

	BT_DBG("min 0x%4.4x max 0x%4.4x latency: 0x%4.4x Timeout: 0x%4.4x",
	       min, max, latency, to_multiplier);

	memset(&rsp, 0, sizeof(rsp));

	if (max > hcon->le_conn_max_interval) {
		BT_DBG("requested connection interval exceeds current bounds.");
		err = -EINVAL;
	} else {
		err = hci_check_conn_params(min, max, latency, to_multiplier);
	}

=======

	req = (struct l2cap_conn_param_update_req *) data;
	min		= __le16_to_cpu(req->min);
	max		= __le16_to_cpu(req->max);
	latency		= __le16_to_cpu(req->latency);
	to_multiplier	= __le16_to_cpu(req->to_multiplier);

	BT_DBG("min 0x%4.4x max 0x%4.4x latency: 0x%4.4x Timeout: 0x%4.4x",
	       min, max, latency, to_multiplier);

	memset(&rsp, 0, sizeof(rsp));

	err = hci_check_conn_params(min, max, latency, to_multiplier);
>>>>>>> 0c383648
	if (err)
		rsp.result = cpu_to_le16(L2CAP_CONN_PARAM_REJECTED);
	else
		rsp.result = cpu_to_le16(L2CAP_CONN_PARAM_ACCEPTED);

	l2cap_send_cmd(conn, cmd->ident, L2CAP_CONN_PARAM_UPDATE_RSP,
		       sizeof(rsp), &rsp);

	if (!err) {
		u8 store_hint;

		store_hint = hci_le_conn_update(hcon, min, max, latency,
						to_multiplier);
		mgmt_new_conn_param(hcon->hdev, &hcon->dst, hcon->dst_type,
				    store_hint, min, max, latency,
				    to_multiplier);

	}

	return 0;
}

static int l2cap_le_connect_rsp(struct l2cap_conn *conn,
				struct l2cap_cmd_hdr *cmd, u16 cmd_len,
				u8 *data)
{
	struct l2cap_le_conn_rsp *rsp = (struct l2cap_le_conn_rsp *) data;
	struct hci_conn *hcon = conn->hcon;
	u16 dcid, mtu, mps, credits, result;
	struct l2cap_chan *chan;
	int err, sec_level;

	if (cmd_len < sizeof(*rsp))
		return -EPROTO;

	dcid    = __le16_to_cpu(rsp->dcid);
	mtu     = __le16_to_cpu(rsp->mtu);
	mps     = __le16_to_cpu(rsp->mps);
	credits = __le16_to_cpu(rsp->credits);
	result  = __le16_to_cpu(rsp->result);

	if (result == L2CAP_CR_LE_SUCCESS && (mtu < 23 || mps < 23 ||
					   dcid < L2CAP_CID_DYN_START ||
					   dcid > L2CAP_CID_LE_DYN_END))
		return -EPROTO;

	BT_DBG("dcid 0x%4.4x mtu %u mps %u credits %u result 0x%2.2x",
	       dcid, mtu, mps, credits, result);

	mutex_lock(&conn->chan_lock);

	chan = __l2cap_get_chan_by_ident(conn, cmd->ident);
	if (!chan) {
		err = -EBADSLT;
		goto unlock;
	}

	err = 0;

	l2cap_chan_lock(chan);

	switch (result) {
	case L2CAP_CR_LE_SUCCESS:
		if (__l2cap_get_chan_by_dcid(conn, dcid)) {
			err = -EBADSLT;
			break;
		}

		chan->ident = 0;
		chan->dcid = dcid;
		chan->omtu = mtu;
		chan->remote_mps = mps;
		chan->tx_credits = credits;
		l2cap_chan_ready(chan);
		break;

	case L2CAP_CR_LE_AUTHENTICATION:
	case L2CAP_CR_LE_ENCRYPTION:
		/* If we already have MITM protection we can't do
		 * anything.
		 */
		if (hcon->sec_level > BT_SECURITY_MEDIUM) {
			l2cap_chan_del(chan, ECONNREFUSED);
			break;
		}

		sec_level = hcon->sec_level + 1;
		if (chan->sec_level < sec_level)
			chan->sec_level = sec_level;

		/* We'll need to send a new Connect Request */
		clear_bit(FLAG_LE_CONN_REQ_SENT, &chan->flags);

		smp_conn_security(hcon, chan->sec_level);
		break;

	default:
		l2cap_chan_del(chan, ECONNREFUSED);
		break;
	}

	l2cap_chan_unlock(chan);

unlock:
	mutex_unlock(&conn->chan_lock);

	return err;
}

static inline int l2cap_bredr_sig_cmd(struct l2cap_conn *conn,
				      struct l2cap_cmd_hdr *cmd, u16 cmd_len,
				      u8 *data)
{
	int err = 0;

	switch (cmd->code) {
	case L2CAP_COMMAND_REJ:
		l2cap_command_rej(conn, cmd, cmd_len, data);
		break;

	case L2CAP_CONN_REQ:
		err = l2cap_connect_req(conn, cmd, cmd_len, data);
		break;

	case L2CAP_CONN_RSP:
		l2cap_connect_create_rsp(conn, cmd, cmd_len, data);
		break;

	case L2CAP_CONF_REQ:
		err = l2cap_config_req(conn, cmd, cmd_len, data);
		break;

	case L2CAP_CONF_RSP:
		l2cap_config_rsp(conn, cmd, cmd_len, data);
		break;

	case L2CAP_DISCONN_REQ:
		err = l2cap_disconnect_req(conn, cmd, cmd_len, data);
		break;

	case L2CAP_DISCONN_RSP:
		l2cap_disconnect_rsp(conn, cmd, cmd_len, data);
		break;

	case L2CAP_ECHO_REQ:
		l2cap_send_cmd(conn, cmd->ident, L2CAP_ECHO_RSP, cmd_len, data);
		break;

	case L2CAP_ECHO_RSP:
		break;

	case L2CAP_INFO_REQ:
		err = l2cap_information_req(conn, cmd, cmd_len, data);
		break;

	case L2CAP_INFO_RSP:
		l2cap_information_rsp(conn, cmd, cmd_len, data);
		break;

	default:
		BT_ERR("Unknown BR/EDR signaling command 0x%2.2x", cmd->code);
		err = -EINVAL;
		break;
	}

	return err;
}

static int l2cap_le_connect_req(struct l2cap_conn *conn,
				struct l2cap_cmd_hdr *cmd, u16 cmd_len,
				u8 *data)
{
	struct l2cap_le_conn_req *req = (struct l2cap_le_conn_req *) data;
	struct l2cap_le_conn_rsp rsp;
	struct l2cap_chan *chan, *pchan;
	u16 dcid, scid, credits, mtu, mps;
	__le16 psm;
	u8 result;

	if (cmd_len != sizeof(*req))
		return -EPROTO;

	scid = __le16_to_cpu(req->scid);
	mtu  = __le16_to_cpu(req->mtu);
	mps  = __le16_to_cpu(req->mps);
	psm  = req->psm;
	dcid = 0;
	credits = 0;

	if (mtu < 23 || mps < 23)
		return -EPROTO;

	BT_DBG("psm 0x%2.2x scid 0x%4.4x mtu %u mps %u", __le16_to_cpu(psm),
	       scid, mtu, mps);

	/* BLUETOOTH CORE SPECIFICATION Version 5.3 | Vol 3, Part A
	 * page 1059:
	 *
	 * Valid range: 0x0001-0x00ff
	 *
	 * Table 4.15: L2CAP_LE_CREDIT_BASED_CONNECTION_REQ SPSM ranges
	 */
	if (!psm || __le16_to_cpu(psm) > L2CAP_PSM_LE_DYN_END) {
		result = L2CAP_CR_LE_BAD_PSM;
		chan = NULL;
		goto response;
	}

	/* Check if we have socket listening on psm */
	pchan = l2cap_global_chan_by_psm(BT_LISTEN, psm, &conn->hcon->src,
					 &conn->hcon->dst, LE_LINK);
	if (!pchan) {
		result = L2CAP_CR_LE_BAD_PSM;
		chan = NULL;
		goto response;
	}

	mutex_lock(&conn->chan_lock);
	l2cap_chan_lock(pchan);

	if (!smp_sufficient_security(conn->hcon, pchan->sec_level,
				     SMP_ALLOW_STK)) {
		result = L2CAP_CR_LE_AUTHENTICATION;
		chan = NULL;
		goto response_unlock;
	}

	/* Check for valid dynamic CID range */
	if (scid < L2CAP_CID_DYN_START || scid > L2CAP_CID_LE_DYN_END) {
		result = L2CAP_CR_LE_INVALID_SCID;
		chan = NULL;
		goto response_unlock;
	}

	/* Check if we already have channel with that dcid */
	if (__l2cap_get_chan_by_dcid(conn, scid)) {
		result = L2CAP_CR_LE_SCID_IN_USE;
		chan = NULL;
		goto response_unlock;
	}

	chan = pchan->ops->new_connection(pchan);
	if (!chan) {
		result = L2CAP_CR_LE_NO_MEM;
		goto response_unlock;
	}

	bacpy(&chan->src, &conn->hcon->src);
	bacpy(&chan->dst, &conn->hcon->dst);
	chan->src_type = bdaddr_src_type(conn->hcon);
	chan->dst_type = bdaddr_dst_type(conn->hcon);
	chan->psm  = psm;
	chan->dcid = scid;
	chan->omtu = mtu;
	chan->remote_mps = mps;

	__l2cap_chan_add(conn, chan);

	l2cap_le_flowctl_init(chan, __le16_to_cpu(req->credits));

	dcid = chan->scid;
	credits = chan->rx_credits;

	__set_chan_timer(chan, chan->ops->get_sndtimeo(chan));

	chan->ident = cmd->ident;

	if (test_bit(FLAG_DEFER_SETUP, &chan->flags)) {
		l2cap_state_change(chan, BT_CONNECT2);
		/* The following result value is actually not defined
		 * for LE CoC but we use it to let the function know
		 * that it should bail out after doing its cleanup
		 * instead of sending a response.
		 */
		result = L2CAP_CR_PEND;
		chan->ops->defer(chan);
	} else {
		l2cap_chan_ready(chan);
		result = L2CAP_CR_LE_SUCCESS;
	}

response_unlock:
	l2cap_chan_unlock(pchan);
	mutex_unlock(&conn->chan_lock);
	l2cap_chan_put(pchan);

	if (result == L2CAP_CR_PEND)
		return 0;

response:
	if (chan) {
		rsp.mtu = cpu_to_le16(chan->imtu);
		rsp.mps = cpu_to_le16(chan->mps);
	} else {
		rsp.mtu = 0;
		rsp.mps = 0;
	}

	rsp.dcid    = cpu_to_le16(dcid);
	rsp.credits = cpu_to_le16(credits);
	rsp.result  = cpu_to_le16(result);

	l2cap_send_cmd(conn, cmd->ident, L2CAP_LE_CONN_RSP, sizeof(rsp), &rsp);

	return 0;
}

static inline int l2cap_le_credits(struct l2cap_conn *conn,
				   struct l2cap_cmd_hdr *cmd, u16 cmd_len,
				   u8 *data)
{
	struct l2cap_le_credits *pkt;
	struct l2cap_chan *chan;
	u16 cid, credits, max_credits;

	if (cmd_len != sizeof(*pkt))
		return -EPROTO;

	pkt = (struct l2cap_le_credits *) data;
	cid	= __le16_to_cpu(pkt->cid);
	credits	= __le16_to_cpu(pkt->credits);

	BT_DBG("cid 0x%4.4x credits 0x%4.4x", cid, credits);

	chan = l2cap_get_chan_by_dcid(conn, cid);
	if (!chan)
		return -EBADSLT;

	max_credits = LE_FLOWCTL_MAX_CREDITS - chan->tx_credits;
	if (credits > max_credits) {
		BT_ERR("LE credits overflow");
		l2cap_send_disconn_req(chan, ECONNRESET);

		/* Return 0 so that we don't trigger an unnecessary
		 * command reject packet.
		 */
		goto unlock;
	}

	chan->tx_credits += credits;

	/* Resume sending */
	l2cap_le_flowctl_send(chan);

	if (chan->tx_credits)
		chan->ops->resume(chan);

unlock:
	l2cap_chan_unlock(chan);
	l2cap_chan_put(chan);

	return 0;
}

static inline int l2cap_ecred_conn_req(struct l2cap_conn *conn,
				       struct l2cap_cmd_hdr *cmd, u16 cmd_len,
				       u8 *data)
{
	struct l2cap_ecred_conn_req *req = (void *) data;
	DEFINE_RAW_FLEX(struct l2cap_ecred_conn_rsp, pdu, dcid, L2CAP_ECRED_MAX_CID);
	struct l2cap_chan *chan, *pchan;
	u16 mtu, mps;
	__le16 psm;
	u8 result, len = 0;
	int i, num_scid;
	bool defer = false;

	if (!enable_ecred)
		return -EINVAL;

	if (cmd_len < sizeof(*req) || (cmd_len - sizeof(*req)) % sizeof(u16)) {
		result = L2CAP_CR_LE_INVALID_PARAMS;
		goto response;
	}

	cmd_len -= sizeof(*req);
	num_scid = cmd_len / sizeof(u16);

	if (num_scid > L2CAP_ECRED_MAX_CID) {
		result = L2CAP_CR_LE_INVALID_PARAMS;
		goto response;
	}

	mtu  = __le16_to_cpu(req->mtu);
	mps  = __le16_to_cpu(req->mps);

	if (mtu < L2CAP_ECRED_MIN_MTU || mps < L2CAP_ECRED_MIN_MPS) {
		result = L2CAP_CR_LE_UNACCEPT_PARAMS;
		goto response;
	}

	psm  = req->psm;

	/* BLUETOOTH CORE SPECIFICATION Version 5.3 | Vol 3, Part A
	 * page 1059:
	 *
	 * Valid range: 0x0001-0x00ff
	 *
	 * Table 4.15: L2CAP_LE_CREDIT_BASED_CONNECTION_REQ SPSM ranges
	 */
	if (!psm || __le16_to_cpu(psm) > L2CAP_PSM_LE_DYN_END) {
		result = L2CAP_CR_LE_BAD_PSM;
		goto response;
	}

	BT_DBG("psm 0x%2.2x mtu %u mps %u", __le16_to_cpu(psm), mtu, mps);

	memset(pdu, 0, sizeof(*pdu));

	/* Check if we have socket listening on psm */
	pchan = l2cap_global_chan_by_psm(BT_LISTEN, psm, &conn->hcon->src,
					 &conn->hcon->dst, LE_LINK);
	if (!pchan) {
		result = L2CAP_CR_LE_BAD_PSM;
		goto response;
	}

	mutex_lock(&conn->chan_lock);
	l2cap_chan_lock(pchan);

	if (!smp_sufficient_security(conn->hcon, pchan->sec_level,
				     SMP_ALLOW_STK)) {
		result = L2CAP_CR_LE_AUTHENTICATION;
		goto unlock;
	}

	result = L2CAP_CR_LE_SUCCESS;

	for (i = 0; i < num_scid; i++) {
		u16 scid = __le16_to_cpu(req->scid[i]);

		BT_DBG("scid[%d] 0x%4.4x", i, scid);

		pdu->dcid[i] = 0x0000;
		len += sizeof(*pdu->dcid);

		/* Check for valid dynamic CID range */
		if (scid < L2CAP_CID_DYN_START || scid > L2CAP_CID_LE_DYN_END) {
			result = L2CAP_CR_LE_INVALID_SCID;
			continue;
		}

		/* Check if we already have channel with that dcid */
		if (__l2cap_get_chan_by_dcid(conn, scid)) {
			result = L2CAP_CR_LE_SCID_IN_USE;
			continue;
		}

		chan = pchan->ops->new_connection(pchan);
		if (!chan) {
			result = L2CAP_CR_LE_NO_MEM;
			continue;
		}

		bacpy(&chan->src, &conn->hcon->src);
		bacpy(&chan->dst, &conn->hcon->dst);
		chan->src_type = bdaddr_src_type(conn->hcon);
		chan->dst_type = bdaddr_dst_type(conn->hcon);
		chan->psm  = psm;
		chan->dcid = scid;
		chan->omtu = mtu;
		chan->remote_mps = mps;

		__l2cap_chan_add(conn, chan);

		l2cap_ecred_init(chan, __le16_to_cpu(req->credits));

		/* Init response */
		if (!pdu->credits) {
			pdu->mtu = cpu_to_le16(chan->imtu);
			pdu->mps = cpu_to_le16(chan->mps);
			pdu->credits = cpu_to_le16(chan->rx_credits);
		}

		pdu->dcid[i] = cpu_to_le16(chan->scid);

		__set_chan_timer(chan, chan->ops->get_sndtimeo(chan));

		chan->ident = cmd->ident;
		chan->mode = L2CAP_MODE_EXT_FLOWCTL;

		if (test_bit(FLAG_DEFER_SETUP, &chan->flags)) {
			l2cap_state_change(chan, BT_CONNECT2);
			defer = true;
			chan->ops->defer(chan);
		} else {
			l2cap_chan_ready(chan);
		}
	}

unlock:
	l2cap_chan_unlock(pchan);
	mutex_unlock(&conn->chan_lock);
	l2cap_chan_put(pchan);

response:
	pdu->result = cpu_to_le16(result);

	if (defer)
		return 0;

	l2cap_send_cmd(conn, cmd->ident, L2CAP_ECRED_CONN_RSP,
		       sizeof(*pdu) + len, pdu);

	return 0;
}

static inline int l2cap_ecred_conn_rsp(struct l2cap_conn *conn,
				       struct l2cap_cmd_hdr *cmd, u16 cmd_len,
				       u8 *data)
{
	struct l2cap_ecred_conn_rsp *rsp = (void *) data;
	struct hci_conn *hcon = conn->hcon;
	u16 mtu, mps, credits, result;
	struct l2cap_chan *chan, *tmp;
	int err = 0, sec_level;
	int i = 0;

	if (cmd_len < sizeof(*rsp))
		return -EPROTO;

	mtu     = __le16_to_cpu(rsp->mtu);
	mps     = __le16_to_cpu(rsp->mps);
	credits = __le16_to_cpu(rsp->credits);
	result  = __le16_to_cpu(rsp->result);

	BT_DBG("mtu %u mps %u credits %u result 0x%4.4x", mtu, mps, credits,
	       result);

	mutex_lock(&conn->chan_lock);

	cmd_len -= sizeof(*rsp);

	list_for_each_entry_safe(chan, tmp, &conn->chan_l, list) {
		u16 dcid;

		if (chan->ident != cmd->ident ||
		    chan->mode != L2CAP_MODE_EXT_FLOWCTL ||
		    chan->state == BT_CONNECTED)
			continue;

		l2cap_chan_lock(chan);

		/* Check that there is a dcid for each pending channel */
		if (cmd_len < sizeof(dcid)) {
			l2cap_chan_del(chan, ECONNREFUSED);
			l2cap_chan_unlock(chan);
			continue;
		}

		dcid = __le16_to_cpu(rsp->dcid[i++]);
		cmd_len -= sizeof(u16);

		BT_DBG("dcid[%d] 0x%4.4x", i, dcid);

		/* Check if dcid is already in use */
		if (dcid && __l2cap_get_chan_by_dcid(conn, dcid)) {
			/* If a device receives a
			 * L2CAP_CREDIT_BASED_CONNECTION_RSP packet with an
			 * already-assigned Destination CID, then both the
			 * original channel and the new channel shall be
			 * immediately discarded and not used.
			 */
			l2cap_chan_del(chan, ECONNREFUSED);
			l2cap_chan_unlock(chan);
			chan = __l2cap_get_chan_by_dcid(conn, dcid);
			l2cap_chan_lock(chan);
			l2cap_chan_del(chan, ECONNRESET);
			l2cap_chan_unlock(chan);
			continue;
		}

		switch (result) {
		case L2CAP_CR_LE_AUTHENTICATION:
		case L2CAP_CR_LE_ENCRYPTION:
			/* If we already have MITM protection we can't do
			 * anything.
			 */
			if (hcon->sec_level > BT_SECURITY_MEDIUM) {
				l2cap_chan_del(chan, ECONNREFUSED);
				break;
			}

			sec_level = hcon->sec_level + 1;
			if (chan->sec_level < sec_level)
				chan->sec_level = sec_level;

			/* We'll need to send a new Connect Request */
			clear_bit(FLAG_ECRED_CONN_REQ_SENT, &chan->flags);

			smp_conn_security(hcon, chan->sec_level);
			break;

		case L2CAP_CR_LE_BAD_PSM:
			l2cap_chan_del(chan, ECONNREFUSED);
			break;

		default:
			/* If dcid was not set it means channels was refused */
			if (!dcid) {
				l2cap_chan_del(chan, ECONNREFUSED);
				break;
			}

			chan->ident = 0;
			chan->dcid = dcid;
			chan->omtu = mtu;
			chan->remote_mps = mps;
			chan->tx_credits = credits;
			l2cap_chan_ready(chan);
			break;
		}

		l2cap_chan_unlock(chan);
	}

	mutex_unlock(&conn->chan_lock);

	return err;
}

static inline int l2cap_ecred_reconf_req(struct l2cap_conn *conn,
					 struct l2cap_cmd_hdr *cmd, u16 cmd_len,
					 u8 *data)
{
	struct l2cap_ecred_reconf_req *req = (void *) data;
	struct l2cap_ecred_reconf_rsp rsp;
	u16 mtu, mps, result;
	struct l2cap_chan *chan;
	int i, num_scid;

	if (!enable_ecred)
		return -EINVAL;

	if (cmd_len < sizeof(*req) || cmd_len - sizeof(*req) % sizeof(u16)) {
		result = L2CAP_CR_LE_INVALID_PARAMS;
		goto respond;
	}

	mtu = __le16_to_cpu(req->mtu);
	mps = __le16_to_cpu(req->mps);

	BT_DBG("mtu %u mps %u", mtu, mps);

	if (mtu < L2CAP_ECRED_MIN_MTU) {
		result = L2CAP_RECONF_INVALID_MTU;
		goto respond;
	}

	if (mps < L2CAP_ECRED_MIN_MPS) {
		result = L2CAP_RECONF_INVALID_MPS;
		goto respond;
	}

	cmd_len -= sizeof(*req);
	num_scid = cmd_len / sizeof(u16);
	result = L2CAP_RECONF_SUCCESS;

	for (i = 0; i < num_scid; i++) {
		u16 scid;

		scid = __le16_to_cpu(req->scid[i]);
		if (!scid)
			return -EPROTO;

		chan = __l2cap_get_chan_by_dcid(conn, scid);
		if (!chan)
			continue;

		/* If the MTU value is decreased for any of the included
		 * channels, then the receiver shall disconnect all
		 * included channels.
		 */
		if (chan->omtu > mtu) {
			BT_ERR("chan %p decreased MTU %u -> %u", chan,
			       chan->omtu, mtu);
			result = L2CAP_RECONF_INVALID_MTU;
		}

		chan->omtu = mtu;
		chan->remote_mps = mps;
	}

respond:
	rsp.result = cpu_to_le16(result);

	l2cap_send_cmd(conn, cmd->ident, L2CAP_ECRED_RECONF_RSP, sizeof(rsp),
		       &rsp);

	return 0;
}

static inline int l2cap_ecred_reconf_rsp(struct l2cap_conn *conn,
					 struct l2cap_cmd_hdr *cmd, u16 cmd_len,
					 u8 *data)
{
	struct l2cap_chan *chan, *tmp;
	struct l2cap_ecred_conn_rsp *rsp = (void *) data;
	u16 result;

	if (cmd_len < sizeof(*rsp))
		return -EPROTO;

	result = __le16_to_cpu(rsp->result);

	BT_DBG("result 0x%4.4x", rsp->result);

	if (!result)
		return 0;

	list_for_each_entry_safe(chan, tmp, &conn->chan_l, list) {
		if (chan->ident != cmd->ident)
			continue;

		l2cap_chan_del(chan, ECONNRESET);
	}

	return 0;
}

static inline int l2cap_le_command_rej(struct l2cap_conn *conn,
				       struct l2cap_cmd_hdr *cmd, u16 cmd_len,
				       u8 *data)
{
	struct l2cap_cmd_rej_unk *rej = (struct l2cap_cmd_rej_unk *) data;
	struct l2cap_chan *chan;

	if (cmd_len < sizeof(*rej))
		return -EPROTO;

	mutex_lock(&conn->chan_lock);

	chan = __l2cap_get_chan_by_ident(conn, cmd->ident);
	if (!chan)
		goto done;

	chan = l2cap_chan_hold_unless_zero(chan);
	if (!chan)
		goto done;

	l2cap_chan_lock(chan);
	l2cap_chan_del(chan, ECONNREFUSED);
	l2cap_chan_unlock(chan);
	l2cap_chan_put(chan);

done:
	mutex_unlock(&conn->chan_lock);
	return 0;
}

static inline int l2cap_le_sig_cmd(struct l2cap_conn *conn,
				   struct l2cap_cmd_hdr *cmd, u16 cmd_len,
				   u8 *data)
{
	int err = 0;

	switch (cmd->code) {
	case L2CAP_COMMAND_REJ:
		l2cap_le_command_rej(conn, cmd, cmd_len, data);
		break;

	case L2CAP_CONN_PARAM_UPDATE_REQ:
		err = l2cap_conn_param_update_req(conn, cmd, cmd_len, data);
		break;

	case L2CAP_CONN_PARAM_UPDATE_RSP:
		break;

	case L2CAP_LE_CONN_RSP:
		l2cap_le_connect_rsp(conn, cmd, cmd_len, data);
		break;

	case L2CAP_LE_CONN_REQ:
		err = l2cap_le_connect_req(conn, cmd, cmd_len, data);
		break;

	case L2CAP_LE_CREDITS:
		err = l2cap_le_credits(conn, cmd, cmd_len, data);
		break;

	case L2CAP_ECRED_CONN_REQ:
		err = l2cap_ecred_conn_req(conn, cmd, cmd_len, data);
		break;

	case L2CAP_ECRED_CONN_RSP:
		err = l2cap_ecred_conn_rsp(conn, cmd, cmd_len, data);
		break;

	case L2CAP_ECRED_RECONF_REQ:
		err = l2cap_ecred_reconf_req(conn, cmd, cmd_len, data);
		break;

	case L2CAP_ECRED_RECONF_RSP:
		err = l2cap_ecred_reconf_rsp(conn, cmd, cmd_len, data);
		break;

	case L2CAP_DISCONN_REQ:
		err = l2cap_disconnect_req(conn, cmd, cmd_len, data);
		break;

	case L2CAP_DISCONN_RSP:
		l2cap_disconnect_rsp(conn, cmd, cmd_len, data);
		break;

	default:
		BT_ERR("Unknown LE signaling command 0x%2.2x", cmd->code);
		err = -EINVAL;
		break;
	}

	return err;
}

static inline void l2cap_le_sig_channel(struct l2cap_conn *conn,
					struct sk_buff *skb)
{
	struct hci_conn *hcon = conn->hcon;
	struct l2cap_cmd_hdr *cmd;
	u16 len;
	int err;

	if (hcon->type != LE_LINK)
		goto drop;

	if (skb->len < L2CAP_CMD_HDR_SIZE)
		goto drop;

	cmd = (void *) skb->data;
	skb_pull(skb, L2CAP_CMD_HDR_SIZE);

	len = le16_to_cpu(cmd->len);

	BT_DBG("code 0x%2.2x len %d id 0x%2.2x", cmd->code, len, cmd->ident);

	if (len != skb->len || !cmd->ident) {
		BT_DBG("corrupted command");
		goto drop;
	}

	err = l2cap_le_sig_cmd(conn, cmd, len, skb->data);
	if (err) {
		struct l2cap_cmd_rej_unk rej;

		BT_ERR("Wrong link type (%d)", err);

		rej.reason = cpu_to_le16(L2CAP_REJ_NOT_UNDERSTOOD);
		l2cap_send_cmd(conn, cmd->ident, L2CAP_COMMAND_REJ,
			       sizeof(rej), &rej);
	}

drop:
	kfree_skb(skb);
}

static inline void l2cap_sig_send_rej(struct l2cap_conn *conn, u16 ident)
{
	struct l2cap_cmd_rej_unk rej;

	rej.reason = cpu_to_le16(L2CAP_REJ_NOT_UNDERSTOOD);
	l2cap_send_cmd(conn, ident, L2CAP_COMMAND_REJ, sizeof(rej), &rej);
}

static inline void l2cap_sig_channel(struct l2cap_conn *conn,
				     struct sk_buff *skb)
{
	struct hci_conn *hcon = conn->hcon;
	struct l2cap_cmd_hdr *cmd;
	int err;

	l2cap_raw_recv(conn, skb);

	if (hcon->type != ACL_LINK)
		goto drop;

	while (skb->len >= L2CAP_CMD_HDR_SIZE) {
		u16 len;

		cmd = (void *) skb->data;
		skb_pull(skb, L2CAP_CMD_HDR_SIZE);

		len = le16_to_cpu(cmd->len);

		BT_DBG("code 0x%2.2x len %d id 0x%2.2x", cmd->code, len,
		       cmd->ident);

		if (len > skb->len || !cmd->ident) {
			BT_DBG("corrupted command");
			l2cap_sig_send_rej(conn, cmd->ident);
			skb_pull(skb, len > skb->len ? skb->len : len);
			continue;
		}

		err = l2cap_bredr_sig_cmd(conn, cmd, len, skb->data);
		if (err) {
			BT_ERR("Wrong link type (%d)", err);
			l2cap_sig_send_rej(conn, cmd->ident);
		}

		skb_pull(skb, len);
	}

	if (skb->len > 0) {
		BT_DBG("corrupted command");
		l2cap_sig_send_rej(conn, 0);
	}

drop:
	kfree_skb(skb);
}

static int l2cap_check_fcs(struct l2cap_chan *chan,  struct sk_buff *skb)
{
	u16 our_fcs, rcv_fcs;
	int hdr_size;

	if (test_bit(FLAG_EXT_CTRL, &chan->flags))
		hdr_size = L2CAP_EXT_HDR_SIZE;
	else
		hdr_size = L2CAP_ENH_HDR_SIZE;

	if (chan->fcs == L2CAP_FCS_CRC16) {
		skb_trim(skb, skb->len - L2CAP_FCS_SIZE);
		rcv_fcs = get_unaligned_le16(skb->data + skb->len);
		our_fcs = crc16(0, skb->data - hdr_size, skb->len + hdr_size);

		if (our_fcs != rcv_fcs)
			return -EBADMSG;
	}
	return 0;
}

static void l2cap_send_i_or_rr_or_rnr(struct l2cap_chan *chan)
{
	struct l2cap_ctrl control;

	BT_DBG("chan %p", chan);

	memset(&control, 0, sizeof(control));
	control.sframe = 1;
	control.final = 1;
	control.reqseq = chan->buffer_seq;
	set_bit(CONN_SEND_FBIT, &chan->conn_state);

	if (test_bit(CONN_LOCAL_BUSY, &chan->conn_state)) {
		control.super = L2CAP_SUPER_RNR;
		l2cap_send_sframe(chan, &control);
	}

	if (test_and_clear_bit(CONN_REMOTE_BUSY, &chan->conn_state) &&
	    chan->unacked_frames > 0)
		__set_retrans_timer(chan);

	/* Send pending iframes */
	l2cap_ertm_send(chan);

	if (!test_bit(CONN_LOCAL_BUSY, &chan->conn_state) &&
	    test_bit(CONN_SEND_FBIT, &chan->conn_state)) {
		/* F-bit wasn't sent in an s-frame or i-frame yet, so
		 * send it now.
		 */
		control.super = L2CAP_SUPER_RR;
		l2cap_send_sframe(chan, &control);
	}
}

static void append_skb_frag(struct sk_buff *skb, struct sk_buff *new_frag,
			    struct sk_buff **last_frag)
{
	/* skb->len reflects data in skb as well as all fragments
	 * skb->data_len reflects only data in fragments
	 */
	if (!skb_has_frag_list(skb))
		skb_shinfo(skb)->frag_list = new_frag;

	new_frag->next = NULL;

	(*last_frag)->next = new_frag;
	*last_frag = new_frag;

	skb->len += new_frag->len;
	skb->data_len += new_frag->len;
	skb->truesize += new_frag->truesize;
}

static int l2cap_reassemble_sdu(struct l2cap_chan *chan, struct sk_buff *skb,
				struct l2cap_ctrl *control)
{
	int err = -EINVAL;

	switch (control->sar) {
	case L2CAP_SAR_UNSEGMENTED:
		if (chan->sdu)
			break;

		err = chan->ops->recv(chan, skb);
		break;

	case L2CAP_SAR_START:
		if (chan->sdu)
			break;

		if (!pskb_may_pull(skb, L2CAP_SDULEN_SIZE))
			break;

		chan->sdu_len = get_unaligned_le16(skb->data);
		skb_pull(skb, L2CAP_SDULEN_SIZE);

		if (chan->sdu_len > chan->imtu) {
			err = -EMSGSIZE;
			break;
		}

		if (skb->len >= chan->sdu_len)
			break;

		chan->sdu = skb;
		chan->sdu_last_frag = skb;

		skb = NULL;
		err = 0;
		break;

	case L2CAP_SAR_CONTINUE:
		if (!chan->sdu)
			break;

		append_skb_frag(chan->sdu, skb,
				&chan->sdu_last_frag);
		skb = NULL;

		if (chan->sdu->len >= chan->sdu_len)
			break;

		err = 0;
		break;

	case L2CAP_SAR_END:
		if (!chan->sdu)
			break;

		append_skb_frag(chan->sdu, skb,
				&chan->sdu_last_frag);
		skb = NULL;

		if (chan->sdu->len != chan->sdu_len)
			break;

		err = chan->ops->recv(chan, chan->sdu);

		if (!err) {
			/* Reassembly complete */
			chan->sdu = NULL;
			chan->sdu_last_frag = NULL;
			chan->sdu_len = 0;
		}
		break;
	}

	if (err) {
		kfree_skb(skb);
		kfree_skb(chan->sdu);
		chan->sdu = NULL;
		chan->sdu_last_frag = NULL;
		chan->sdu_len = 0;
	}

	return err;
}

static int l2cap_resegment(struct l2cap_chan *chan)
{
	/* Placeholder */
	return 0;
}

void l2cap_chan_busy(struct l2cap_chan *chan, int busy)
{
	u8 event;

	if (chan->mode != L2CAP_MODE_ERTM)
		return;

	event = busy ? L2CAP_EV_LOCAL_BUSY_DETECTED : L2CAP_EV_LOCAL_BUSY_CLEAR;
	l2cap_tx(chan, NULL, NULL, event);
}

static int l2cap_rx_queued_iframes(struct l2cap_chan *chan)
{
	int err = 0;
	/* Pass sequential frames to l2cap_reassemble_sdu()
	 * until a gap is encountered.
	 */

	BT_DBG("chan %p", chan);

	while (!test_bit(CONN_LOCAL_BUSY, &chan->conn_state)) {
		struct sk_buff *skb;
		BT_DBG("Searching for skb with txseq %d (queue len %d)",
		       chan->buffer_seq, skb_queue_len(&chan->srej_q));

		skb = l2cap_ertm_seq_in_queue(&chan->srej_q, chan->buffer_seq);

		if (!skb)
			break;

		skb_unlink(skb, &chan->srej_q);
		chan->buffer_seq = __next_seq(chan, chan->buffer_seq);
		err = l2cap_reassemble_sdu(chan, skb, &bt_cb(skb)->l2cap);
		if (err)
			break;
	}

	if (skb_queue_empty(&chan->srej_q)) {
		chan->rx_state = L2CAP_RX_STATE_RECV;
		l2cap_send_ack(chan);
	}

	return err;
}

static void l2cap_handle_srej(struct l2cap_chan *chan,
			      struct l2cap_ctrl *control)
{
	struct sk_buff *skb;

	BT_DBG("chan %p, control %p", chan, control);

	if (control->reqseq == chan->next_tx_seq) {
		BT_DBG("Invalid reqseq %d, disconnecting", control->reqseq);
		l2cap_send_disconn_req(chan, ECONNRESET);
		return;
	}

	skb = l2cap_ertm_seq_in_queue(&chan->tx_q, control->reqseq);

	if (skb == NULL) {
		BT_DBG("Seq %d not available for retransmission",
		       control->reqseq);
		return;
	}

	if (chan->max_tx != 0 && bt_cb(skb)->l2cap.retries >= chan->max_tx) {
		BT_DBG("Retry limit exceeded (%d)", chan->max_tx);
		l2cap_send_disconn_req(chan, ECONNRESET);
		return;
	}

	clear_bit(CONN_REMOTE_BUSY, &chan->conn_state);

	if (control->poll) {
		l2cap_pass_to_tx(chan, control);

		set_bit(CONN_SEND_FBIT, &chan->conn_state);
		l2cap_retransmit(chan, control);
		l2cap_ertm_send(chan);

		if (chan->tx_state == L2CAP_TX_STATE_WAIT_F) {
			set_bit(CONN_SREJ_ACT, &chan->conn_state);
			chan->srej_save_reqseq = control->reqseq;
		}
	} else {
		l2cap_pass_to_tx_fbit(chan, control);

		if (control->final) {
			if (chan->srej_save_reqseq != control->reqseq ||
			    !test_and_clear_bit(CONN_SREJ_ACT,
						&chan->conn_state))
				l2cap_retransmit(chan, control);
		} else {
			l2cap_retransmit(chan, control);
			if (chan->tx_state == L2CAP_TX_STATE_WAIT_F) {
				set_bit(CONN_SREJ_ACT, &chan->conn_state);
				chan->srej_save_reqseq = control->reqseq;
			}
		}
	}
}

static void l2cap_handle_rej(struct l2cap_chan *chan,
			     struct l2cap_ctrl *control)
{
	struct sk_buff *skb;

	BT_DBG("chan %p, control %p", chan, control);

	if (control->reqseq == chan->next_tx_seq) {
		BT_DBG("Invalid reqseq %d, disconnecting", control->reqseq);
		l2cap_send_disconn_req(chan, ECONNRESET);
		return;
	}

	skb = l2cap_ertm_seq_in_queue(&chan->tx_q, control->reqseq);

	if (chan->max_tx && skb &&
	    bt_cb(skb)->l2cap.retries >= chan->max_tx) {
		BT_DBG("Retry limit exceeded (%d)", chan->max_tx);
		l2cap_send_disconn_req(chan, ECONNRESET);
		return;
	}

	clear_bit(CONN_REMOTE_BUSY, &chan->conn_state);

	l2cap_pass_to_tx(chan, control);

	if (control->final) {
		if (!test_and_clear_bit(CONN_REJ_ACT, &chan->conn_state))
			l2cap_retransmit_all(chan, control);
	} else {
		l2cap_retransmit_all(chan, control);
		l2cap_ertm_send(chan);
		if (chan->tx_state == L2CAP_TX_STATE_WAIT_F)
			set_bit(CONN_REJ_ACT, &chan->conn_state);
	}
}

static u8 l2cap_classify_txseq(struct l2cap_chan *chan, u16 txseq)
{
	BT_DBG("chan %p, txseq %d", chan, txseq);

	BT_DBG("last_acked_seq %d, expected_tx_seq %d", chan->last_acked_seq,
	       chan->expected_tx_seq);

	if (chan->rx_state == L2CAP_RX_STATE_SREJ_SENT) {
		if (__seq_offset(chan, txseq, chan->last_acked_seq) >=
		    chan->tx_win) {
			/* See notes below regarding "double poll" and
			 * invalid packets.
			 */
			if (chan->tx_win <= ((chan->tx_win_max + 1) >> 1)) {
				BT_DBG("Invalid/Ignore - after SREJ");
				return L2CAP_TXSEQ_INVALID_IGNORE;
			} else {
				BT_DBG("Invalid - in window after SREJ sent");
				return L2CAP_TXSEQ_INVALID;
			}
		}

		if (chan->srej_list.head == txseq) {
			BT_DBG("Expected SREJ");
			return L2CAP_TXSEQ_EXPECTED_SREJ;
		}

		if (l2cap_ertm_seq_in_queue(&chan->srej_q, txseq)) {
			BT_DBG("Duplicate SREJ - txseq already stored");
			return L2CAP_TXSEQ_DUPLICATE_SREJ;
		}

		if (l2cap_seq_list_contains(&chan->srej_list, txseq)) {
			BT_DBG("Unexpected SREJ - not requested");
			return L2CAP_TXSEQ_UNEXPECTED_SREJ;
		}
	}

	if (chan->expected_tx_seq == txseq) {
		if (__seq_offset(chan, txseq, chan->last_acked_seq) >=
		    chan->tx_win) {
			BT_DBG("Invalid - txseq outside tx window");
			return L2CAP_TXSEQ_INVALID;
		} else {
			BT_DBG("Expected");
			return L2CAP_TXSEQ_EXPECTED;
		}
	}

	if (__seq_offset(chan, txseq, chan->last_acked_seq) <
	    __seq_offset(chan, chan->expected_tx_seq, chan->last_acked_seq)) {
		BT_DBG("Duplicate - expected_tx_seq later than txseq");
		return L2CAP_TXSEQ_DUPLICATE;
	}

	if (__seq_offset(chan, txseq, chan->last_acked_seq) >= chan->tx_win) {
		/* A source of invalid packets is a "double poll" condition,
		 * where delays cause us to send multiple poll packets.  If
		 * the remote stack receives and processes both polls,
		 * sequence numbers can wrap around in such a way that a
		 * resent frame has a sequence number that looks like new data
		 * with a sequence gap.  This would trigger an erroneous SREJ
		 * request.
		 *
		 * Fortunately, this is impossible with a tx window that's
		 * less than half of the maximum sequence number, which allows
		 * invalid frames to be safely ignored.
		 *
		 * With tx window sizes greater than half of the tx window
		 * maximum, the frame is invalid and cannot be ignored.  This
		 * causes a disconnect.
		 */

		if (chan->tx_win <= ((chan->tx_win_max + 1) >> 1)) {
			BT_DBG("Invalid/Ignore - txseq outside tx window");
			return L2CAP_TXSEQ_INVALID_IGNORE;
		} else {
			BT_DBG("Invalid - txseq outside tx window");
			return L2CAP_TXSEQ_INVALID;
		}
	} else {
		BT_DBG("Unexpected - txseq indicates missing frames");
		return L2CAP_TXSEQ_UNEXPECTED;
	}
}

static int l2cap_rx_state_recv(struct l2cap_chan *chan,
			       struct l2cap_ctrl *control,
			       struct sk_buff *skb, u8 event)
{
	struct l2cap_ctrl local_control;
	int err = 0;
	bool skb_in_use = false;

	BT_DBG("chan %p, control %p, skb %p, event %d", chan, control, skb,
	       event);

	switch (event) {
	case L2CAP_EV_RECV_IFRAME:
		switch (l2cap_classify_txseq(chan, control->txseq)) {
		case L2CAP_TXSEQ_EXPECTED:
			l2cap_pass_to_tx(chan, control);

			if (test_bit(CONN_LOCAL_BUSY, &chan->conn_state)) {
				BT_DBG("Busy, discarding expected seq %d",
				       control->txseq);
				break;
			}

			chan->expected_tx_seq = __next_seq(chan,
							   control->txseq);

			chan->buffer_seq = chan->expected_tx_seq;
			skb_in_use = true;

			/* l2cap_reassemble_sdu may free skb, hence invalidate
			 * control, so make a copy in advance to use it after
			 * l2cap_reassemble_sdu returns and to avoid the race
			 * condition, for example:
			 *
			 * The current thread calls:
			 *   l2cap_reassemble_sdu
			 *     chan->ops->recv == l2cap_sock_recv_cb
			 *       __sock_queue_rcv_skb
			 * Another thread calls:
			 *   bt_sock_recvmsg
			 *     skb_recv_datagram
			 *     skb_free_datagram
			 * Then the current thread tries to access control, but
			 * it was freed by skb_free_datagram.
			 */
			local_control = *control;
			err = l2cap_reassemble_sdu(chan, skb, control);
			if (err)
				break;

			if (local_control.final) {
				if (!test_and_clear_bit(CONN_REJ_ACT,
							&chan->conn_state)) {
					local_control.final = 0;
					l2cap_retransmit_all(chan, &local_control);
					l2cap_ertm_send(chan);
				}
			}

			if (!test_bit(CONN_LOCAL_BUSY, &chan->conn_state))
				l2cap_send_ack(chan);
			break;
		case L2CAP_TXSEQ_UNEXPECTED:
			l2cap_pass_to_tx(chan, control);

			/* Can't issue SREJ frames in the local busy state.
			 * Drop this frame, it will be seen as missing
			 * when local busy is exited.
			 */
			if (test_bit(CONN_LOCAL_BUSY, &chan->conn_state)) {
				BT_DBG("Busy, discarding unexpected seq %d",
				       control->txseq);
				break;
			}

			/* There was a gap in the sequence, so an SREJ
			 * must be sent for each missing frame.  The
			 * current frame is stored for later use.
			 */
			skb_queue_tail(&chan->srej_q, skb);
			skb_in_use = true;
			BT_DBG("Queued %p (queue len %d)", skb,
			       skb_queue_len(&chan->srej_q));

			clear_bit(CONN_SREJ_ACT, &chan->conn_state);
			l2cap_seq_list_clear(&chan->srej_list);
			l2cap_send_srej(chan, control->txseq);

			chan->rx_state = L2CAP_RX_STATE_SREJ_SENT;
			break;
		case L2CAP_TXSEQ_DUPLICATE:
			l2cap_pass_to_tx(chan, control);
			break;
		case L2CAP_TXSEQ_INVALID_IGNORE:
			break;
		case L2CAP_TXSEQ_INVALID:
		default:
			l2cap_send_disconn_req(chan, ECONNRESET);
			break;
		}
		break;
	case L2CAP_EV_RECV_RR:
		l2cap_pass_to_tx(chan, control);
		if (control->final) {
			clear_bit(CONN_REMOTE_BUSY, &chan->conn_state);

			if (!test_and_clear_bit(CONN_REJ_ACT,
						&chan->conn_state)) {
				control->final = 0;
				l2cap_retransmit_all(chan, control);
			}

			l2cap_ertm_send(chan);
		} else if (control->poll) {
			l2cap_send_i_or_rr_or_rnr(chan);
		} else {
			if (test_and_clear_bit(CONN_REMOTE_BUSY,
					       &chan->conn_state) &&
			    chan->unacked_frames)
				__set_retrans_timer(chan);

			l2cap_ertm_send(chan);
		}
		break;
	case L2CAP_EV_RECV_RNR:
		set_bit(CONN_REMOTE_BUSY, &chan->conn_state);
		l2cap_pass_to_tx(chan, control);
		if (control && control->poll) {
			set_bit(CONN_SEND_FBIT, &chan->conn_state);
			l2cap_send_rr_or_rnr(chan, 0);
		}
		__clear_retrans_timer(chan);
		l2cap_seq_list_clear(&chan->retrans_list);
		break;
	case L2CAP_EV_RECV_REJ:
		l2cap_handle_rej(chan, control);
		break;
	case L2CAP_EV_RECV_SREJ:
		l2cap_handle_srej(chan, control);
		break;
	default:
		break;
	}

	if (skb && !skb_in_use) {
		BT_DBG("Freeing %p", skb);
		kfree_skb(skb);
	}

	return err;
}

static int l2cap_rx_state_srej_sent(struct l2cap_chan *chan,
				    struct l2cap_ctrl *control,
				    struct sk_buff *skb, u8 event)
{
	int err = 0;
	u16 txseq = control->txseq;
	bool skb_in_use = false;

	BT_DBG("chan %p, control %p, skb %p, event %d", chan, control, skb,
	       event);

	switch (event) {
	case L2CAP_EV_RECV_IFRAME:
		switch (l2cap_classify_txseq(chan, txseq)) {
		case L2CAP_TXSEQ_EXPECTED:
			/* Keep frame for reassembly later */
			l2cap_pass_to_tx(chan, control);
			skb_queue_tail(&chan->srej_q, skb);
			skb_in_use = true;
			BT_DBG("Queued %p (queue len %d)", skb,
			       skb_queue_len(&chan->srej_q));

			chan->expected_tx_seq = __next_seq(chan, txseq);
			break;
		case L2CAP_TXSEQ_EXPECTED_SREJ:
			l2cap_seq_list_pop(&chan->srej_list);

			l2cap_pass_to_tx(chan, control);
			skb_queue_tail(&chan->srej_q, skb);
			skb_in_use = true;
			BT_DBG("Queued %p (queue len %d)", skb,
			       skb_queue_len(&chan->srej_q));

			err = l2cap_rx_queued_iframes(chan);
			if (err)
				break;

			break;
		case L2CAP_TXSEQ_UNEXPECTED:
			/* Got a frame that can't be reassembled yet.
			 * Save it for later, and send SREJs to cover
			 * the missing frames.
			 */
			skb_queue_tail(&chan->srej_q, skb);
			skb_in_use = true;
			BT_DBG("Queued %p (queue len %d)", skb,
			       skb_queue_len(&chan->srej_q));

			l2cap_pass_to_tx(chan, control);
			l2cap_send_srej(chan, control->txseq);
			break;
		case L2CAP_TXSEQ_UNEXPECTED_SREJ:
			/* This frame was requested with an SREJ, but
			 * some expected retransmitted frames are
			 * missing.  Request retransmission of missing
			 * SREJ'd frames.
			 */
			skb_queue_tail(&chan->srej_q, skb);
			skb_in_use = true;
			BT_DBG("Queued %p (queue len %d)", skb,
			       skb_queue_len(&chan->srej_q));

			l2cap_pass_to_tx(chan, control);
			l2cap_send_srej_list(chan, control->txseq);
			break;
		case L2CAP_TXSEQ_DUPLICATE_SREJ:
			/* We've already queued this frame.  Drop this copy. */
			l2cap_pass_to_tx(chan, control);
			break;
		case L2CAP_TXSEQ_DUPLICATE:
			/* Expecting a later sequence number, so this frame
			 * was already received.  Ignore it completely.
			 */
			break;
		case L2CAP_TXSEQ_INVALID_IGNORE:
			break;
		case L2CAP_TXSEQ_INVALID:
		default:
			l2cap_send_disconn_req(chan, ECONNRESET);
			break;
		}
		break;
	case L2CAP_EV_RECV_RR:
		l2cap_pass_to_tx(chan, control);
		if (control->final) {
			clear_bit(CONN_REMOTE_BUSY, &chan->conn_state);

			if (!test_and_clear_bit(CONN_REJ_ACT,
						&chan->conn_state)) {
				control->final = 0;
				l2cap_retransmit_all(chan, control);
			}

			l2cap_ertm_send(chan);
		} else if (control->poll) {
			if (test_and_clear_bit(CONN_REMOTE_BUSY,
					       &chan->conn_state) &&
			    chan->unacked_frames) {
				__set_retrans_timer(chan);
			}

			set_bit(CONN_SEND_FBIT, &chan->conn_state);
			l2cap_send_srej_tail(chan);
		} else {
			if (test_and_clear_bit(CONN_REMOTE_BUSY,
					       &chan->conn_state) &&
			    chan->unacked_frames)
				__set_retrans_timer(chan);

			l2cap_send_ack(chan);
		}
		break;
	case L2CAP_EV_RECV_RNR:
		set_bit(CONN_REMOTE_BUSY, &chan->conn_state);
		l2cap_pass_to_tx(chan, control);
		if (control->poll) {
			l2cap_send_srej_tail(chan);
		} else {
			struct l2cap_ctrl rr_control;
			memset(&rr_control, 0, sizeof(rr_control));
			rr_control.sframe = 1;
			rr_control.super = L2CAP_SUPER_RR;
			rr_control.reqseq = chan->buffer_seq;
			l2cap_send_sframe(chan, &rr_control);
		}

		break;
	case L2CAP_EV_RECV_REJ:
		l2cap_handle_rej(chan, control);
		break;
	case L2CAP_EV_RECV_SREJ:
		l2cap_handle_srej(chan, control);
		break;
	}

	if (skb && !skb_in_use) {
		BT_DBG("Freeing %p", skb);
		kfree_skb(skb);
	}

	return err;
}

static int l2cap_finish_move(struct l2cap_chan *chan)
{
	BT_DBG("chan %p", chan);

	chan->rx_state = L2CAP_RX_STATE_RECV;
<<<<<<< HEAD
	chan->conn->mtu = chan->conn->hcon->hdev->acl_mtu;
=======
	chan->conn->mtu = chan->conn->hcon->mtu;
>>>>>>> 0c383648

	return l2cap_resegment(chan);
}

static int l2cap_rx_state_wait_p(struct l2cap_chan *chan,
				 struct l2cap_ctrl *control,
				 struct sk_buff *skb, u8 event)
{
	int err;

	BT_DBG("chan %p, control %p, skb %p, event %d", chan, control, skb,
	       event);

	if (!control->poll)
		return -EPROTO;

	l2cap_process_reqseq(chan, control->reqseq);

	if (!skb_queue_empty(&chan->tx_q))
		chan->tx_send_head = skb_peek(&chan->tx_q);
	else
		chan->tx_send_head = NULL;

	/* Rewind next_tx_seq to the point expected
	 * by the receiver.
	 */
	chan->next_tx_seq = control->reqseq;
	chan->unacked_frames = 0;

	err = l2cap_finish_move(chan);
	if (err)
		return err;

	set_bit(CONN_SEND_FBIT, &chan->conn_state);
	l2cap_send_i_or_rr_or_rnr(chan);

	if (event == L2CAP_EV_RECV_IFRAME)
		return -EPROTO;

	return l2cap_rx_state_recv(chan, control, NULL, event);
}

static int l2cap_rx_state_wait_f(struct l2cap_chan *chan,
				 struct l2cap_ctrl *control,
				 struct sk_buff *skb, u8 event)
{
	int err;

	if (!control->final)
		return -EPROTO;

	clear_bit(CONN_REMOTE_BUSY, &chan->conn_state);

	chan->rx_state = L2CAP_RX_STATE_RECV;
	l2cap_process_reqseq(chan, control->reqseq);

	if (!skb_queue_empty(&chan->tx_q))
		chan->tx_send_head = skb_peek(&chan->tx_q);
	else
		chan->tx_send_head = NULL;

	/* Rewind next_tx_seq to the point expected
	 * by the receiver.
	 */
	chan->next_tx_seq = control->reqseq;
	chan->unacked_frames = 0;
<<<<<<< HEAD
	chan->conn->mtu = chan->conn->hcon->hdev->acl_mtu;
=======
	chan->conn->mtu = chan->conn->hcon->mtu;
>>>>>>> 0c383648

	err = l2cap_resegment(chan);

	if (!err)
		err = l2cap_rx_state_recv(chan, control, skb, event);

	return err;
}

static bool __valid_reqseq(struct l2cap_chan *chan, u16 reqseq)
{
	/* Make sure reqseq is for a packet that has been sent but not acked */
	u16 unacked;

	unacked = __seq_offset(chan, chan->next_tx_seq, chan->expected_ack_seq);
	return __seq_offset(chan, chan->next_tx_seq, reqseq) <= unacked;
}

static int l2cap_rx(struct l2cap_chan *chan, struct l2cap_ctrl *control,
		    struct sk_buff *skb, u8 event)
{
	int err = 0;

	BT_DBG("chan %p, control %p, skb %p, event %d, state %d", chan,
	       control, skb, event, chan->rx_state);

	if (__valid_reqseq(chan, control->reqseq)) {
		switch (chan->rx_state) {
		case L2CAP_RX_STATE_RECV:
			err = l2cap_rx_state_recv(chan, control, skb, event);
			break;
		case L2CAP_RX_STATE_SREJ_SENT:
			err = l2cap_rx_state_srej_sent(chan, control, skb,
						       event);
			break;
		case L2CAP_RX_STATE_WAIT_P:
			err = l2cap_rx_state_wait_p(chan, control, skb, event);
			break;
		case L2CAP_RX_STATE_WAIT_F:
			err = l2cap_rx_state_wait_f(chan, control, skb, event);
			break;
		default:
			/* shut it down */
			break;
		}
	} else {
		BT_DBG("Invalid reqseq %d (next_tx_seq %d, expected_ack_seq %d",
		       control->reqseq, chan->next_tx_seq,
		       chan->expected_ack_seq);
		l2cap_send_disconn_req(chan, ECONNRESET);
	}

	return err;
}

static int l2cap_stream_rx(struct l2cap_chan *chan, struct l2cap_ctrl *control,
			   struct sk_buff *skb)
{
	/* l2cap_reassemble_sdu may free skb, hence invalidate control, so store
	 * the txseq field in advance to use it after l2cap_reassemble_sdu
	 * returns and to avoid the race condition, for example:
	 *
	 * The current thread calls:
	 *   l2cap_reassemble_sdu
	 *     chan->ops->recv == l2cap_sock_recv_cb
	 *       __sock_queue_rcv_skb
	 * Another thread calls:
	 *   bt_sock_recvmsg
	 *     skb_recv_datagram
	 *     skb_free_datagram
	 * Then the current thread tries to access control, but it was freed by
	 * skb_free_datagram.
	 */
	u16 txseq = control->txseq;

	BT_DBG("chan %p, control %p, skb %p, state %d", chan, control, skb,
	       chan->rx_state);

	if (l2cap_classify_txseq(chan, txseq) == L2CAP_TXSEQ_EXPECTED) {
		l2cap_pass_to_tx(chan, control);

		BT_DBG("buffer_seq %u->%u", chan->buffer_seq,
		       __next_seq(chan, chan->buffer_seq));

		chan->buffer_seq = __next_seq(chan, chan->buffer_seq);

		l2cap_reassemble_sdu(chan, skb, control);
	} else {
		if (chan->sdu) {
			kfree_skb(chan->sdu);
			chan->sdu = NULL;
		}
		chan->sdu_last_frag = NULL;
		chan->sdu_len = 0;

		if (skb) {
			BT_DBG("Freeing %p", skb);
			kfree_skb(skb);
		}
	}

	chan->last_acked_seq = txseq;
	chan->expected_tx_seq = __next_seq(chan, txseq);

	return 0;
}

static int l2cap_data_rcv(struct l2cap_chan *chan, struct sk_buff *skb)
{
	struct l2cap_ctrl *control = &bt_cb(skb)->l2cap;
	u16 len;
	u8 event;

	__unpack_control(chan, skb);

	len = skb->len;

	/*
	 * We can just drop the corrupted I-frame here.
	 * Receiver will miss it and start proper recovery
	 * procedures and ask for retransmission.
	 */
	if (l2cap_check_fcs(chan, skb))
		goto drop;

	if (!control->sframe && control->sar == L2CAP_SAR_START)
		len -= L2CAP_SDULEN_SIZE;

	if (chan->fcs == L2CAP_FCS_CRC16)
		len -= L2CAP_FCS_SIZE;

	if (len > chan->mps) {
		l2cap_send_disconn_req(chan, ECONNRESET);
		goto drop;
	}

	if (chan->ops->filter) {
		if (chan->ops->filter(chan, skb))
			goto drop;
	}

	if (!control->sframe) {
		int err;

		BT_DBG("iframe sar %d, reqseq %d, final %d, txseq %d",
		       control->sar, control->reqseq, control->final,
		       control->txseq);

		/* Validate F-bit - F=0 always valid, F=1 only
		 * valid in TX WAIT_F
		 */
		if (control->final && chan->tx_state != L2CAP_TX_STATE_WAIT_F)
			goto drop;

		if (chan->mode != L2CAP_MODE_STREAMING) {
			event = L2CAP_EV_RECV_IFRAME;
			err = l2cap_rx(chan, control, skb, event);
		} else {
			err = l2cap_stream_rx(chan, control, skb);
		}

		if (err)
			l2cap_send_disconn_req(chan, ECONNRESET);
	} else {
		const u8 rx_func_to_event[4] = {
			L2CAP_EV_RECV_RR, L2CAP_EV_RECV_REJ,
			L2CAP_EV_RECV_RNR, L2CAP_EV_RECV_SREJ
		};

		/* Only I-frames are expected in streaming mode */
		if (chan->mode == L2CAP_MODE_STREAMING)
			goto drop;

		BT_DBG("sframe reqseq %d, final %d, poll %d, super %d",
		       control->reqseq, control->final, control->poll,
		       control->super);

		if (len != 0) {
			BT_ERR("Trailing bytes: %d in sframe", len);
			l2cap_send_disconn_req(chan, ECONNRESET);
			goto drop;
		}

		/* Validate F and P bits */
		if (control->final && (control->poll ||
				       chan->tx_state != L2CAP_TX_STATE_WAIT_F))
			goto drop;

		event = rx_func_to_event[control->super];
		if (l2cap_rx(chan, control, skb, event))
			l2cap_send_disconn_req(chan, ECONNRESET);
	}

	return 0;

drop:
	kfree_skb(skb);
	return 0;
}

static void l2cap_chan_le_send_credits(struct l2cap_chan *chan)
{
	struct l2cap_conn *conn = chan->conn;
	struct l2cap_le_credits pkt;
	u16 return_credits = l2cap_le_rx_credits(chan);

	if (chan->rx_credits >= return_credits)
		return;

	return_credits -= chan->rx_credits;

	BT_DBG("chan %p returning %u credits to sender", chan, return_credits);

	chan->rx_credits += return_credits;

	pkt.cid     = cpu_to_le16(chan->scid);
	pkt.credits = cpu_to_le16(return_credits);

	chan->ident = l2cap_get_ident(conn);

	l2cap_send_cmd(conn, chan->ident, L2CAP_LE_CREDITS, sizeof(pkt), &pkt);
}

void l2cap_chan_rx_avail(struct l2cap_chan *chan, ssize_t rx_avail)
{
	if (chan->rx_avail == rx_avail)
		return;

	BT_DBG("chan %p has %zd bytes avail for rx", chan, rx_avail);

	chan->rx_avail = rx_avail;

	if (chan->state == BT_CONNECTED)
		l2cap_chan_le_send_credits(chan);
}

static int l2cap_ecred_recv(struct l2cap_chan *chan, struct sk_buff *skb)
{
	int err;

	BT_DBG("SDU reassemble complete: chan %p skb->len %u", chan, skb->len);

	/* Wait recv to confirm reception before updating the credits */
	err = chan->ops->recv(chan, skb);

	if (err < 0 && chan->rx_avail != -1) {
		BT_ERR("Queueing received LE L2CAP data failed");
		l2cap_send_disconn_req(chan, ECONNRESET);
		return err;
	}

	/* Update credits whenever an SDU is received */
	l2cap_chan_le_send_credits(chan);

	return err;
}

static int l2cap_ecred_data_rcv(struct l2cap_chan *chan, struct sk_buff *skb)
{
	int err;

	if (!chan->rx_credits) {
		BT_ERR("No credits to receive LE L2CAP data");
		l2cap_send_disconn_req(chan, ECONNRESET);
		return -ENOBUFS;
	}

	if (chan->imtu < skb->len) {
		BT_ERR("Too big LE L2CAP PDU");
		return -ENOBUFS;
	}

	chan->rx_credits--;
	BT_DBG("chan %p: rx_credits %u -> %u",
	       chan, chan->rx_credits + 1, chan->rx_credits);

	/* Update if remote had run out of credits, this should only happens
	 * if the remote is not using the entire MPS.
	 */
	if (!chan->rx_credits)
		l2cap_chan_le_send_credits(chan);

	err = 0;

	if (!chan->sdu) {
		u16 sdu_len;

		sdu_len = get_unaligned_le16(skb->data);
		skb_pull(skb, L2CAP_SDULEN_SIZE);

		BT_DBG("Start of new SDU. sdu_len %u skb->len %u imtu %u",
		       sdu_len, skb->len, chan->imtu);

		if (sdu_len > chan->imtu) {
			BT_ERR("Too big LE L2CAP SDU length received");
			err = -EMSGSIZE;
			goto failed;
		}

		if (skb->len > sdu_len) {
			BT_ERR("Too much LE L2CAP data received");
			err = -EINVAL;
			goto failed;
		}

		if (skb->len == sdu_len)
			return l2cap_ecred_recv(chan, skb);

		chan->sdu = skb;
		chan->sdu_len = sdu_len;
		chan->sdu_last_frag = skb;

		/* Detect if remote is not able to use the selected MPS */
		if (skb->len + L2CAP_SDULEN_SIZE < chan->mps) {
			u16 mps_len = skb->len + L2CAP_SDULEN_SIZE;

			/* Adjust the number of credits */
			BT_DBG("chan->mps %u -> %u", chan->mps, mps_len);
			chan->mps = mps_len;
			l2cap_chan_le_send_credits(chan);
		}

		return 0;
	}

	BT_DBG("SDU fragment. chan->sdu->len %u skb->len %u chan->sdu_len %u",
	       chan->sdu->len, skb->len, chan->sdu_len);

	if (chan->sdu->len + skb->len > chan->sdu_len) {
		BT_ERR("Too much LE L2CAP data received");
		err = -EINVAL;
		goto failed;
	}

	append_skb_frag(chan->sdu, skb, &chan->sdu_last_frag);
	skb = NULL;

	if (chan->sdu->len == chan->sdu_len) {
		err = l2cap_ecred_recv(chan, chan->sdu);
		if (!err) {
			chan->sdu = NULL;
			chan->sdu_last_frag = NULL;
			chan->sdu_len = 0;
		}
	}

failed:
	if (err) {
		kfree_skb(skb);
		kfree_skb(chan->sdu);
		chan->sdu = NULL;
		chan->sdu_last_frag = NULL;
		chan->sdu_len = 0;
	}

	/* We can't return an error here since we took care of the skb
	 * freeing internally. An error return would cause the caller to
	 * do a double-free of the skb.
	 */
	return 0;
}

static void l2cap_data_channel(struct l2cap_conn *conn, u16 cid,
			       struct sk_buff *skb)
{
	struct l2cap_chan *chan;

	chan = l2cap_get_chan_by_scid(conn, cid);
	if (!chan) {
		BT_DBG("unknown cid 0x%4.4x", cid);
		/* Drop packet and return */
		kfree_skb(skb);
		return;
	}

	BT_DBG("chan %p, len %d", chan, skb->len);

	/* If we receive data on a fixed channel before the info req/rsp
	 * procedure is done simply assume that the channel is supported
	 * and mark it as ready.
	 */
	if (chan->chan_type == L2CAP_CHAN_FIXED)
		l2cap_chan_ready(chan);

	if (chan->state != BT_CONNECTED)
		goto drop;

	switch (chan->mode) {
	case L2CAP_MODE_LE_FLOWCTL:
	case L2CAP_MODE_EXT_FLOWCTL:
		if (l2cap_ecred_data_rcv(chan, skb) < 0)
			goto drop;

		goto done;

	case L2CAP_MODE_BASIC:
		/* If socket recv buffers overflows we drop data here
		 * which is *bad* because L2CAP has to be reliable.
		 * But we don't have any other choice. L2CAP doesn't
		 * provide flow control mechanism. */

		if (chan->imtu < skb->len) {
			BT_ERR("Dropping L2CAP data: receive buffer overflow");
			goto drop;
		}

		if (!chan->ops->recv(chan, skb))
			goto done;
		break;

	case L2CAP_MODE_ERTM:
	case L2CAP_MODE_STREAMING:
		l2cap_data_rcv(chan, skb);
		goto done;

	default:
		BT_DBG("chan %p: bad mode 0x%2.2x", chan, chan->mode);
		break;
	}

drop:
	kfree_skb(skb);

done:
	l2cap_chan_unlock(chan);
	l2cap_chan_put(chan);
}

static void l2cap_conless_channel(struct l2cap_conn *conn, __le16 psm,
				  struct sk_buff *skb)
{
	struct hci_conn *hcon = conn->hcon;
	struct l2cap_chan *chan;

	if (hcon->type != ACL_LINK)
		goto free_skb;

	chan = l2cap_global_chan_by_psm(0, psm, &hcon->src, &hcon->dst,
					ACL_LINK);
	if (!chan)
		goto free_skb;

	BT_DBG("chan %p, len %d", chan, skb->len);

	l2cap_chan_lock(chan);

	if (chan->state != BT_BOUND && chan->state != BT_CONNECTED)
		goto drop;

	if (chan->imtu < skb->len)
		goto drop;

	/* Store remote BD_ADDR and PSM for msg_name */
	bacpy(&bt_cb(skb)->l2cap.bdaddr, &hcon->dst);
	bt_cb(skb)->l2cap.psm = psm;

	if (!chan->ops->recv(chan, skb)) {
		l2cap_chan_put(chan);
		return;
	}

drop:
	l2cap_chan_unlock(chan);
	l2cap_chan_put(chan);
free_skb:
	kfree_skb(skb);
}

static void l2cap_recv_frame(struct l2cap_conn *conn, struct sk_buff *skb)
{
	struct l2cap_hdr *lh = (void *) skb->data;
	struct hci_conn *hcon = conn->hcon;
	u16 cid, len;
	__le16 psm;

	if (hcon->state != BT_CONNECTED) {
		BT_DBG("queueing pending rx skb");
		skb_queue_tail(&conn->pending_rx, skb);
		return;
	}

	skb_pull(skb, L2CAP_HDR_SIZE);
	cid = __le16_to_cpu(lh->cid);
	len = __le16_to_cpu(lh->len);

	if (len != skb->len) {
		kfree_skb(skb);
		return;
	}

	/* Since we can't actively block incoming LE connections we must
	 * at least ensure that we ignore incoming data from them.
	 */
	if (hcon->type == LE_LINK &&
	    hci_bdaddr_list_lookup(&hcon->hdev->reject_list, &hcon->dst,
				   bdaddr_dst_type(hcon))) {
		kfree_skb(skb);
		return;
	}

	BT_DBG("len %d, cid 0x%4.4x", len, cid);

	switch (cid) {
	case L2CAP_CID_SIGNALING:
		l2cap_sig_channel(conn, skb);
		break;

	case L2CAP_CID_CONN_LESS:
		psm = get_unaligned((__le16 *) skb->data);
		skb_pull(skb, L2CAP_PSMLEN_SIZE);
		l2cap_conless_channel(conn, psm, skb);
		break;

	case L2CAP_CID_LE_SIGNALING:
		l2cap_le_sig_channel(conn, skb);
		break;

	default:
		l2cap_data_channel(conn, cid, skb);
		break;
	}
}

static void process_pending_rx(struct work_struct *work)
{
	struct l2cap_conn *conn = container_of(work, struct l2cap_conn,
					       pending_rx_work);
	struct sk_buff *skb;

	BT_DBG("");

	while ((skb = skb_dequeue(&conn->pending_rx)))
		l2cap_recv_frame(conn, skb);
}

static struct l2cap_conn *l2cap_conn_add(struct hci_conn *hcon)
{
	struct l2cap_conn *conn = hcon->l2cap_data;
	struct hci_chan *hchan;

	if (conn)
		return conn;

	hchan = hci_chan_create(hcon);
	if (!hchan)
		return NULL;

	conn = kzalloc(sizeof(*conn), GFP_KERNEL);
	if (!conn) {
		hci_chan_del(hchan);
		return NULL;
	}

	kref_init(&conn->ref);
	hcon->l2cap_data = conn;
	conn->hcon = hci_conn_get(hcon);
	conn->hchan = hchan;

	BT_DBG("hcon %p conn %p hchan %p", hcon, conn, hchan);

	conn->mtu = hcon->mtu;
	conn->feat_mask = 0;

	conn->local_fixed_chan = L2CAP_FC_SIG_BREDR | L2CAP_FC_CONNLESS;

	if (hci_dev_test_flag(hcon->hdev, HCI_LE_ENABLED) &&
	    (bredr_sc_enabled(hcon->hdev) ||
	     hci_dev_test_flag(hcon->hdev, HCI_FORCE_BREDR_SMP)))
		conn->local_fixed_chan |= L2CAP_FC_SMP_BREDR;

	mutex_init(&conn->ident_lock);
	mutex_init(&conn->chan_lock);

	INIT_LIST_HEAD(&conn->chan_l);
	INIT_LIST_HEAD(&conn->users);

	INIT_DELAYED_WORK(&conn->info_timer, l2cap_info_timeout);

	skb_queue_head_init(&conn->pending_rx);
	INIT_WORK(&conn->pending_rx_work, process_pending_rx);
	INIT_DELAYED_WORK(&conn->id_addr_timer, l2cap_conn_update_id_addr);

	conn->disc_reason = HCI_ERROR_REMOTE_USER_TERM;

	return conn;
}

static bool is_valid_psm(u16 psm, u8 dst_type)
{
	if (!psm)
		return false;

	if (bdaddr_type_is_le(dst_type))
		return (psm <= 0x00ff);

	/* PSM must be odd and lsb of upper byte must be 0 */
	return ((psm & 0x0101) == 0x0001);
}

struct l2cap_chan_data {
	struct l2cap_chan *chan;
	struct pid *pid;
	int count;
};

static void l2cap_chan_by_pid(struct l2cap_chan *chan, void *data)
{
	struct l2cap_chan_data *d = data;
	struct pid *pid;

	if (chan == d->chan)
		return;

	if (!test_bit(FLAG_DEFER_SETUP, &chan->flags))
		return;

	pid = chan->ops->get_peer_pid(chan);

	/* Only count deferred channels with the same PID/PSM */
	if (d->pid != pid || chan->psm != d->chan->psm || chan->ident ||
	    chan->mode != L2CAP_MODE_EXT_FLOWCTL || chan->state != BT_CONNECT)
		return;

	d->count++;
}

int l2cap_chan_connect(struct l2cap_chan *chan, __le16 psm, u16 cid,
		       bdaddr_t *dst, u8 dst_type, u16 timeout)
{
	struct l2cap_conn *conn;
	struct hci_conn *hcon;
	struct hci_dev *hdev;
	int err;

	BT_DBG("%pMR -> %pMR (type %u) psm 0x%4.4x mode 0x%2.2x", &chan->src,
	       dst, dst_type, __le16_to_cpu(psm), chan->mode);

	hdev = hci_get_route(dst, &chan->src, chan->src_type);
	if (!hdev)
		return -EHOSTUNREACH;

	hci_dev_lock(hdev);

	if (!is_valid_psm(__le16_to_cpu(psm), dst_type) && !cid &&
	    chan->chan_type != L2CAP_CHAN_RAW) {
		err = -EINVAL;
		goto done;
	}

	if (chan->chan_type == L2CAP_CHAN_CONN_ORIENTED && !psm) {
		err = -EINVAL;
		goto done;
	}

	if (chan->chan_type == L2CAP_CHAN_FIXED && !cid) {
		err = -EINVAL;
		goto done;
	}

	switch (chan->mode) {
	case L2CAP_MODE_BASIC:
		break;
	case L2CAP_MODE_LE_FLOWCTL:
		break;
	case L2CAP_MODE_EXT_FLOWCTL:
		if (!enable_ecred) {
			err = -EOPNOTSUPP;
			goto done;
		}
		break;
	case L2CAP_MODE_ERTM:
	case L2CAP_MODE_STREAMING:
		if (!disable_ertm)
			break;
		fallthrough;
	default:
		err = -EOPNOTSUPP;
		goto done;
	}

	switch (chan->state) {
	case BT_CONNECT:
	case BT_CONNECT2:
	case BT_CONFIG:
		/* Already connecting */
		err = 0;
		goto done;

	case BT_CONNECTED:
		/* Already connected */
		err = -EISCONN;
		goto done;

	case BT_OPEN:
	case BT_BOUND:
		/* Can connect */
		break;

	default:
		err = -EBADFD;
		goto done;
	}

	/* Set destination address and psm */
	bacpy(&chan->dst, dst);
	chan->dst_type = dst_type;

	chan->psm = psm;
	chan->dcid = cid;

	if (bdaddr_type_is_le(dst_type)) {
		/* Convert from L2CAP channel address type to HCI address type
		 */
		if (dst_type == BDADDR_LE_PUBLIC)
			dst_type = ADDR_LE_DEV_PUBLIC;
		else
			dst_type = ADDR_LE_DEV_RANDOM;

		if (hci_dev_test_flag(hdev, HCI_ADVERTISING))
			hcon = hci_connect_le(hdev, dst, dst_type, false,
					      chan->sec_level, timeout,
					      HCI_ROLE_SLAVE, 0, 0);
		else
			hcon = hci_connect_le_scan(hdev, dst, dst_type,
						   chan->sec_level, timeout,
						   CONN_REASON_L2CAP_CHAN);

	} else {
		u8 auth_type = l2cap_get_auth_type(chan);
		hcon = hci_connect_acl(hdev, dst, chan->sec_level, auth_type,
				       CONN_REASON_L2CAP_CHAN, timeout);
	}

	if (IS_ERR(hcon)) {
		err = PTR_ERR(hcon);
		goto done;
	}

	conn = l2cap_conn_add(hcon);
	if (!conn) {
		hci_conn_drop(hcon);
		err = -ENOMEM;
		goto done;
	}

	if (chan->mode == L2CAP_MODE_EXT_FLOWCTL) {
		struct l2cap_chan_data data;

		data.chan = chan;
		data.pid = chan->ops->get_peer_pid(chan);
		data.count = 1;

		l2cap_chan_list(conn, l2cap_chan_by_pid, &data);

		/* Check if there isn't too many channels being connected */
		if (data.count > L2CAP_ECRED_CONN_SCID_MAX) {
			hci_conn_drop(hcon);
			err = -EPROTO;
			goto done;
		}
	}

	mutex_lock(&conn->chan_lock);
	l2cap_chan_lock(chan);

	if (cid && __l2cap_get_chan_by_dcid(conn, cid)) {
		hci_conn_drop(hcon);
		err = -EBUSY;
		goto chan_unlock;
	}

	/* Update source addr of the socket */
	bacpy(&chan->src, &hcon->src);
	chan->src_type = bdaddr_src_type(hcon);

	__l2cap_chan_add(conn, chan);

	/* l2cap_chan_add takes its own ref so we can drop this one */
	hci_conn_drop(hcon);

	l2cap_state_change(chan, BT_CONNECT);
	__set_chan_timer(chan, chan->ops->get_sndtimeo(chan));

	/* Release chan->sport so that it can be reused by other
	 * sockets (as it's only used for listening sockets).
	 */
	write_lock(&chan_list_lock);
	chan->sport = 0;
	write_unlock(&chan_list_lock);

	if (hcon->state == BT_CONNECTED) {
		if (chan->chan_type != L2CAP_CHAN_CONN_ORIENTED) {
			__clear_chan_timer(chan);
			if (l2cap_chan_check_security(chan, true))
				l2cap_state_change(chan, BT_CONNECTED);
		} else
			l2cap_do_start(chan);
	}

	err = 0;

chan_unlock:
	l2cap_chan_unlock(chan);
	mutex_unlock(&conn->chan_lock);
done:
	hci_dev_unlock(hdev);
	hci_dev_put(hdev);
	return err;
}
EXPORT_SYMBOL_GPL(l2cap_chan_connect);

static void l2cap_ecred_reconfigure(struct l2cap_chan *chan)
{
	struct l2cap_conn *conn = chan->conn;
	DEFINE_RAW_FLEX(struct l2cap_ecred_reconf_req, pdu, scid, 1);

	pdu->mtu = cpu_to_le16(chan->imtu);
	pdu->mps = cpu_to_le16(chan->mps);
	pdu->scid[0] = cpu_to_le16(chan->scid);

	chan->ident = l2cap_get_ident(conn);

	l2cap_send_cmd(conn, chan->ident, L2CAP_ECRED_RECONF_REQ,
		       sizeof(pdu), &pdu);
}

int l2cap_chan_reconfigure(struct l2cap_chan *chan, __u16 mtu)
{
	if (chan->imtu > mtu)
		return -EINVAL;

	BT_DBG("chan %p mtu 0x%4.4x", chan, mtu);

	chan->imtu = mtu;

	l2cap_ecred_reconfigure(chan);

	return 0;
}

/* ---- L2CAP interface with lower layer (HCI) ---- */

int l2cap_connect_ind(struct hci_dev *hdev, bdaddr_t *bdaddr)
{
	int exact = 0, lm1 = 0, lm2 = 0;
	struct l2cap_chan *c;

	BT_DBG("hdev %s, bdaddr %pMR", hdev->name, bdaddr);

	/* Find listening sockets and check their link_mode */
	read_lock(&chan_list_lock);
	list_for_each_entry(c, &chan_list, global_l) {
		if (c->state != BT_LISTEN)
			continue;

		if (!bacmp(&c->src, &hdev->bdaddr)) {
			lm1 |= HCI_LM_ACCEPT;
			if (test_bit(FLAG_ROLE_SWITCH, &c->flags))
				lm1 |= HCI_LM_MASTER;
			exact++;
		} else if (!bacmp(&c->src, BDADDR_ANY)) {
			lm2 |= HCI_LM_ACCEPT;
			if (test_bit(FLAG_ROLE_SWITCH, &c->flags))
				lm2 |= HCI_LM_MASTER;
		}
	}
	read_unlock(&chan_list_lock);

	return exact ? lm1 : lm2;
}

/* Find the next fixed channel in BT_LISTEN state, continue iteration
 * from an existing channel in the list or from the beginning of the
 * global list (by passing NULL as first parameter).
 */
static struct l2cap_chan *l2cap_global_fixed_chan(struct l2cap_chan *c,
						  struct hci_conn *hcon)
{
	u8 src_type = bdaddr_src_type(hcon);

	read_lock(&chan_list_lock);

	if (c)
		c = list_next_entry(c, global_l);
	else
		c = list_entry(chan_list.next, typeof(*c), global_l);

	list_for_each_entry_from(c, &chan_list, global_l) {
		if (c->chan_type != L2CAP_CHAN_FIXED)
			continue;
		if (c->state != BT_LISTEN)
			continue;
		if (bacmp(&c->src, &hcon->src) && bacmp(&c->src, BDADDR_ANY))
			continue;
		if (src_type != c->src_type)
			continue;

		c = l2cap_chan_hold_unless_zero(c);
		read_unlock(&chan_list_lock);
		return c;
	}

	read_unlock(&chan_list_lock);

	return NULL;
}

static void l2cap_connect_cfm(struct hci_conn *hcon, u8 status)
{
	struct hci_dev *hdev = hcon->hdev;
	struct l2cap_conn *conn;
	struct l2cap_chan *pchan;
	u8 dst_type;

	if (hcon->type != ACL_LINK && hcon->type != LE_LINK)
		return;

	BT_DBG("hcon %p bdaddr %pMR status %d", hcon, &hcon->dst, status);

	if (status) {
		l2cap_conn_del(hcon, bt_to_errno(status));
		return;
	}

	conn = l2cap_conn_add(hcon);
	if (!conn)
		return;

	dst_type = bdaddr_dst_type(hcon);

	/* If device is blocked, do not create channels for it */
	if (hci_bdaddr_list_lookup(&hdev->reject_list, &hcon->dst, dst_type))
		return;

	/* Find fixed channels and notify them of the new connection. We
	 * use multiple individual lookups, continuing each time where
	 * we left off, because the list lock would prevent calling the
	 * potentially sleeping l2cap_chan_lock() function.
	 */
	pchan = l2cap_global_fixed_chan(NULL, hcon);
	while (pchan) {
		struct l2cap_chan *chan, *next;

		/* Client fixed channels should override server ones */
		if (__l2cap_get_chan_by_dcid(conn, pchan->scid))
			goto next;

		l2cap_chan_lock(pchan);
		chan = pchan->ops->new_connection(pchan);
		if (chan) {
			bacpy(&chan->src, &hcon->src);
			bacpy(&chan->dst, &hcon->dst);
			chan->src_type = bdaddr_src_type(hcon);
			chan->dst_type = dst_type;

			__l2cap_chan_add(conn, chan);
		}

		l2cap_chan_unlock(pchan);
next:
		next = l2cap_global_fixed_chan(pchan, hcon);
		l2cap_chan_put(pchan);
		pchan = next;
	}

	l2cap_conn_ready(conn);
}

int l2cap_disconn_ind(struct hci_conn *hcon)
{
	struct l2cap_conn *conn = hcon->l2cap_data;

	BT_DBG("hcon %p", hcon);

	if (!conn)
		return HCI_ERROR_REMOTE_USER_TERM;
	return conn->disc_reason;
}

static void l2cap_disconn_cfm(struct hci_conn *hcon, u8 reason)
{
	if (hcon->type != ACL_LINK && hcon->type != LE_LINK)
		return;

	BT_DBG("hcon %p reason %d", hcon, reason);

	l2cap_conn_del(hcon, bt_to_errno(reason));
}

static inline void l2cap_check_encryption(struct l2cap_chan *chan, u8 encrypt)
{
	if (chan->chan_type != L2CAP_CHAN_CONN_ORIENTED)
		return;

	if (encrypt == 0x00) {
		if (chan->sec_level == BT_SECURITY_MEDIUM) {
			__set_chan_timer(chan, L2CAP_ENC_TIMEOUT);
		} else if (chan->sec_level == BT_SECURITY_HIGH ||
			   chan->sec_level == BT_SECURITY_FIPS)
			l2cap_chan_close(chan, ECONNREFUSED);
	} else {
		if (chan->sec_level == BT_SECURITY_MEDIUM)
			__clear_chan_timer(chan);
	}
}

static void l2cap_security_cfm(struct hci_conn *hcon, u8 status, u8 encrypt)
{
	struct l2cap_conn *conn = hcon->l2cap_data;
	struct l2cap_chan *chan;

	if (!conn)
		return;

	BT_DBG("conn %p status 0x%2.2x encrypt %u", conn, status, encrypt);

	mutex_lock(&conn->chan_lock);

	list_for_each_entry(chan, &conn->chan_l, list) {
		l2cap_chan_lock(chan);

		BT_DBG("chan %p scid 0x%4.4x state %s", chan, chan->scid,
		       state_to_string(chan->state));

		if (!status && encrypt)
			chan->sec_level = hcon->sec_level;

		if (!__l2cap_no_conn_pending(chan)) {
			l2cap_chan_unlock(chan);
			continue;
		}

		if (!status && (chan->state == BT_CONNECTED ||
				chan->state == BT_CONFIG)) {
			chan->ops->resume(chan);
			l2cap_check_encryption(chan, encrypt);
			l2cap_chan_unlock(chan);
			continue;
		}

		if (chan->state == BT_CONNECT) {
			if (!status && l2cap_check_enc_key_size(hcon))
				l2cap_start_connection(chan);
			else
				__set_chan_timer(chan, L2CAP_DISC_TIMEOUT);
		} else if (chan->state == BT_CONNECT2 &&
			   !(chan->mode == L2CAP_MODE_EXT_FLOWCTL ||
			     chan->mode == L2CAP_MODE_LE_FLOWCTL)) {
			struct l2cap_conn_rsp rsp;
			__u16 res, stat;

			if (!status && l2cap_check_enc_key_size(hcon)) {
				if (test_bit(FLAG_DEFER_SETUP, &chan->flags)) {
					res = L2CAP_CR_PEND;
					stat = L2CAP_CS_AUTHOR_PEND;
					chan->ops->defer(chan);
				} else {
					l2cap_state_change(chan, BT_CONFIG);
					res = L2CAP_CR_SUCCESS;
					stat = L2CAP_CS_NO_INFO;
				}
			} else {
				l2cap_state_change(chan, BT_DISCONN);
				__set_chan_timer(chan, L2CAP_DISC_TIMEOUT);
				res = L2CAP_CR_SEC_BLOCK;
				stat = L2CAP_CS_NO_INFO;
			}

			rsp.scid   = cpu_to_le16(chan->dcid);
			rsp.dcid   = cpu_to_le16(chan->scid);
			rsp.result = cpu_to_le16(res);
			rsp.status = cpu_to_le16(stat);
			l2cap_send_cmd(conn, chan->ident, L2CAP_CONN_RSP,
				       sizeof(rsp), &rsp);

			if (!test_bit(CONF_REQ_SENT, &chan->conf_state) &&
			    res == L2CAP_CR_SUCCESS) {
				char buf[128];
				set_bit(CONF_REQ_SENT, &chan->conf_state);
				l2cap_send_cmd(conn, l2cap_get_ident(conn),
					       L2CAP_CONF_REQ,
					       l2cap_build_conf_req(chan, buf, sizeof(buf)),
					       buf);
				chan->num_conf_req++;
			}
		}

		l2cap_chan_unlock(chan);
	}

	mutex_unlock(&conn->chan_lock);
}

/* Append fragment into frame respecting the maximum len of rx_skb */
static int l2cap_recv_frag(struct l2cap_conn *conn, struct sk_buff *skb,
			   u16 len)
{
	if (!conn->rx_skb) {
		/* Allocate skb for the complete frame (with header) */
		conn->rx_skb = bt_skb_alloc(len, GFP_KERNEL);
		if (!conn->rx_skb)
			return -ENOMEM;
		/* Init rx_len */
		conn->rx_len = len;
	}

	/* Copy as much as the rx_skb can hold */
	len = min_t(u16, len, skb->len);
	skb_copy_from_linear_data(skb, skb_put(conn->rx_skb, len), len);
	skb_pull(skb, len);
	conn->rx_len -= len;

	return len;
}

static int l2cap_recv_len(struct l2cap_conn *conn, struct sk_buff *skb)
{
	struct sk_buff *rx_skb;
	int len;

	/* Append just enough to complete the header */
	len = l2cap_recv_frag(conn, skb, L2CAP_LEN_SIZE - conn->rx_skb->len);

	/* If header could not be read just continue */
	if (len < 0 || conn->rx_skb->len < L2CAP_LEN_SIZE)
		return len;

	rx_skb = conn->rx_skb;
	len = get_unaligned_le16(rx_skb->data);

	/* Check if rx_skb has enough space to received all fragments */
	if (len + (L2CAP_HDR_SIZE - L2CAP_LEN_SIZE) <= skb_tailroom(rx_skb)) {
		/* Update expected len */
		conn->rx_len = len + (L2CAP_HDR_SIZE - L2CAP_LEN_SIZE);
		return L2CAP_LEN_SIZE;
	}

	/* Reset conn->rx_skb since it will need to be reallocated in order to
	 * fit all fragments.
	 */
	conn->rx_skb = NULL;

	/* Reallocates rx_skb using the exact expected length */
	len = l2cap_recv_frag(conn, rx_skb,
			      len + (L2CAP_HDR_SIZE - L2CAP_LEN_SIZE));
	kfree_skb(rx_skb);

	return len;
}

static void l2cap_recv_reset(struct l2cap_conn *conn)
{
	kfree_skb(conn->rx_skb);
	conn->rx_skb = NULL;
	conn->rx_len = 0;
}

void l2cap_recv_acldata(struct hci_conn *hcon, struct sk_buff *skb, u16 flags)
{
	struct l2cap_conn *conn = hcon->l2cap_data;
	int len;

	if (!conn)
		conn = l2cap_conn_add(hcon);

	if (!conn)
		goto drop;

	BT_DBG("conn %p len %u flags 0x%x", conn, skb->len, flags);

	switch (flags) {
	case ACL_START:
	case ACL_START_NO_FLUSH:
	case ACL_COMPLETE:
		if (conn->rx_skb) {
			BT_ERR("Unexpected start frame (len %d)", skb->len);
			l2cap_recv_reset(conn);
			l2cap_conn_unreliable(conn, ECOMM);
		}

		/* Start fragment may not contain the L2CAP length so just
		 * copy the initial byte when that happens and use conn->mtu as
		 * expected length.
		 */
		if (skb->len < L2CAP_LEN_SIZE) {
			l2cap_recv_frag(conn, skb, conn->mtu);
			break;
		}

		len = get_unaligned_le16(skb->data) + L2CAP_HDR_SIZE;

		if (len == skb->len) {
			/* Complete frame received */
			l2cap_recv_frame(conn, skb);
			return;
		}

		BT_DBG("Start: total len %d, frag len %u", len, skb->len);

		if (skb->len > len) {
			BT_ERR("Frame is too long (len %u, expected len %d)",
			       skb->len, len);
			l2cap_conn_unreliable(conn, ECOMM);
			goto drop;
		}

		/* Append fragment into frame (with header) */
		if (l2cap_recv_frag(conn, skb, len) < 0)
			goto drop;

		break;

	case ACL_CONT:
		BT_DBG("Cont: frag len %u (expecting %u)", skb->len, conn->rx_len);

		if (!conn->rx_skb) {
			BT_ERR("Unexpected continuation frame (len %d)", skb->len);
			l2cap_conn_unreliable(conn, ECOMM);
			goto drop;
		}

		/* Complete the L2CAP length if it has not been read */
		if (conn->rx_skb->len < L2CAP_LEN_SIZE) {
			if (l2cap_recv_len(conn, skb) < 0) {
				l2cap_conn_unreliable(conn, ECOMM);
				goto drop;
			}

			/* Header still could not be read just continue */
			if (conn->rx_skb->len < L2CAP_LEN_SIZE)
				break;
		}

		if (skb->len > conn->rx_len) {
			BT_ERR("Fragment is too long (len %u, expected %u)",
			       skb->len, conn->rx_len);
			l2cap_recv_reset(conn);
			l2cap_conn_unreliable(conn, ECOMM);
			goto drop;
		}

		/* Append fragment into frame (with header) */
		l2cap_recv_frag(conn, skb, skb->len);

		if (!conn->rx_len) {
			/* Complete frame received. l2cap_recv_frame
			 * takes ownership of the skb so set the global
			 * rx_skb pointer to NULL first.
			 */
			struct sk_buff *rx_skb = conn->rx_skb;
			conn->rx_skb = NULL;
			l2cap_recv_frame(conn, rx_skb);
		}
		break;
	}

drop:
	kfree_skb(skb);
}

static struct hci_cb l2cap_cb = {
	.name		= "L2CAP",
	.connect_cfm	= l2cap_connect_cfm,
	.disconn_cfm	= l2cap_disconn_cfm,
	.security_cfm	= l2cap_security_cfm,
};

static int l2cap_debugfs_show(struct seq_file *f, void *p)
{
	struct l2cap_chan *c;

	read_lock(&chan_list_lock);

	list_for_each_entry(c, &chan_list, global_l) {
		seq_printf(f, "%pMR (%u) %pMR (%u) %d %d 0x%4.4x 0x%4.4x %d %d %d %d\n",
			   &c->src, c->src_type, &c->dst, c->dst_type,
			   c->state, __le16_to_cpu(c->psm),
			   c->scid, c->dcid, c->imtu, c->omtu,
			   c->sec_level, c->mode);
	}

	read_unlock(&chan_list_lock);

	return 0;
}

DEFINE_SHOW_ATTRIBUTE(l2cap_debugfs);

static struct dentry *l2cap_debugfs;

int __init l2cap_init(void)
{
	int err;

	err = l2cap_init_sockets();
	if (err < 0)
		return err;

	hci_register_cb(&l2cap_cb);

	if (IS_ERR_OR_NULL(bt_debugfs))
		return 0;

	l2cap_debugfs = debugfs_create_file("l2cap", 0444, bt_debugfs,
					    NULL, &l2cap_debugfs_fops);

	return 0;
}

void l2cap_exit(void)
{
	debugfs_remove(l2cap_debugfs);
	hci_unregister_cb(&l2cap_cb);
	l2cap_cleanup_sockets();
}

module_param(disable_ertm, bool, 0644);
MODULE_PARM_DESC(disable_ertm, "Disable enhanced retransmission mode");

module_param(enable_ecred, bool, 0644);
MODULE_PARM_DESC(enable_ecred, "Enable enhanced credit flow control mode");<|MERGE_RESOLUTION|>--- conflicted
+++ resolved
@@ -3932,11 +3932,7 @@
 }
 
 static void l2cap_connect(struct l2cap_conn *conn, struct l2cap_cmd_hdr *cmd,
-<<<<<<< HEAD
-			  u8 *data, u8 rsp_code, u8 amp_id)
-=======
 			  u8 *data, u8 rsp_code)
->>>>>>> 0c383648
 {
 	struct l2cap_conn_req *req = (struct l2cap_conn_req *) data;
 	struct l2cap_conn_rsp rsp;
@@ -4639,7 +4635,6 @@
 
 	if (cmd_len != sizeof(struct l2cap_conn_param_update_req))
 		return -EPROTO;
-<<<<<<< HEAD
 
 	req = (struct l2cap_conn_param_update_req *) data;
 	min		= __le16_to_cpu(req->min);
@@ -4652,28 +4647,7 @@
 
 	memset(&rsp, 0, sizeof(rsp));
 
-	if (max > hcon->le_conn_max_interval) {
-		BT_DBG("requested connection interval exceeds current bounds.");
-		err = -EINVAL;
-	} else {
-		err = hci_check_conn_params(min, max, latency, to_multiplier);
-	}
-
-=======
-
-	req = (struct l2cap_conn_param_update_req *) data;
-	min		= __le16_to_cpu(req->min);
-	max		= __le16_to_cpu(req->max);
-	latency		= __le16_to_cpu(req->latency);
-	to_multiplier	= __le16_to_cpu(req->to_multiplier);
-
-	BT_DBG("min 0x%4.4x max 0x%4.4x latency: 0x%4.4x Timeout: 0x%4.4x",
-	       min, max, latency, to_multiplier);
-
-	memset(&rsp, 0, sizeof(rsp));
-
 	err = hci_check_conn_params(min, max, latency, to_multiplier);
->>>>>>> 0c383648
 	if (err)
 		rsp.result = cpu_to_le16(L2CAP_CONN_PARAM_REJECTED);
 	else
@@ -6275,11 +6249,7 @@
 	BT_DBG("chan %p", chan);
 
 	chan->rx_state = L2CAP_RX_STATE_RECV;
-<<<<<<< HEAD
-	chan->conn->mtu = chan->conn->hcon->hdev->acl_mtu;
-=======
 	chan->conn->mtu = chan->conn->hcon->mtu;
->>>>>>> 0c383648
 
 	return l2cap_resegment(chan);
 }
@@ -6346,11 +6316,7 @@
 	 */
 	chan->next_tx_seq = control->reqseq;
 	chan->unacked_frames = 0;
-<<<<<<< HEAD
-	chan->conn->mtu = chan->conn->hcon->hdev->acl_mtu;
-=======
 	chan->conn->mtu = chan->conn->hcon->mtu;
->>>>>>> 0c383648
 
 	err = l2cap_resegment(chan);
 
