--- conflicted
+++ resolved
@@ -70,10 +70,7 @@
 
 /* NETDEV_CMD_QSTATS_GET - dump */
 static const struct nla_policy netdev_qstats_get_nl_policy[NETDEV_A_QSTATS_SCOPE + 1] = {
-<<<<<<< HEAD
-=======
 	[NETDEV_A_QSTATS_IFINDEX] = NLA_POLICY_MIN(NLA_U32, 1),
->>>>>>> 0c383648
 	[NETDEV_A_QSTATS_SCOPE] = NLA_POLICY_MASK(NLA_UINT, 0x1),
 };
 
