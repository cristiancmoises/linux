// SPDX-License-Identifier: GPL-2.0-only
/*
 * Based on arch/arm/mm/flush.c
 *
 * Copyright (C) 1995-2002 Russell King
 * Copyright (C) 2012 ARM Ltd.
 */

#include <linux/export.h>
#include <linux/mm.h>
#include <linux/pagemap.h>

#include <asm/cacheflush.h>
#include <asm/cache.h>
#include <asm/tlbflush.h>

void sync_icache_aliases(unsigned long start, unsigned long end)
{
	if (icache_is_aliasing()) {
		dcache_clean_pou(start, end);
		icache_inval_all_pou();
	} else {
		/*
		 * Don't issue kick_all_cpus_sync() after I-cache invalidation
		 * for user mappings.
		 */
		caches_clean_inval_pou(start, end);
	}
}

static void flush_ptrace_access(struct vm_area_struct *vma, unsigned long start,
				unsigned long end)
{
	if (vma->vm_flags & VM_EXEC)
		sync_icache_aliases(start, end);
}

/*
 * Copy user data from/to a page which is mapped into a different processes
 * address space.  Really, we want to allow our "user space" model to handle
 * this.
 */
void copy_to_user_page(struct vm_area_struct *vma, struct page *page,
		       unsigned long uaddr, void *dst, const void *src,
		       unsigned long len)
{
	memcpy(dst, src, len);
	flush_ptrace_access(vma, (unsigned long)dst, (unsigned long)dst + len);
}

void __sync_icache_dcache(pte_t pte)
{
	struct page *page = pte_page(pte);

	if (!test_bit(PG_dcache_clean, &page->flags)) {
<<<<<<< HEAD
		sync_icache_aliases(page_address(page), page_size(page));
=======
		sync_icache_aliases((unsigned long)page_address(page),
				    (unsigned long)page_address(page) +
					    page_size(page));
>>>>>>> 188982cd
		set_bit(PG_dcache_clean, &page->flags);
	}
}
EXPORT_SYMBOL_GPL(__sync_icache_dcache);

/*
 * This function is called when a page has been modified by the kernel. Mark
 * it as dirty for later flushing when mapped in user space (if executable,
 * see __sync_icache_dcache).
 */
void flush_dcache_page(struct page *page)
{
	if (test_bit(PG_dcache_clean, &page->flags))
		clear_bit(PG_dcache_clean, &page->flags);
}
EXPORT_SYMBOL(flush_dcache_page);

/*
 * Additional functions defined in assembly.
 */
EXPORT_SYMBOL(caches_clean_inval_pou);

#ifdef CONFIG_ARCH_HAS_PMEM_API
void arch_wb_cache_pmem(void *addr, size_t size)
{
	/* Ensure order against any prior non-cacheable writes */
	dmb(osh);
	dcache_clean_pop((unsigned long)addr, (unsigned long)addr + size);
}
EXPORT_SYMBOL_GPL(arch_wb_cache_pmem);

void arch_invalidate_pmem(void *addr, size_t size)
{
	dcache_inval_poc((unsigned long)addr, (unsigned long)addr + size);
}
EXPORT_SYMBOL_GPL(arch_invalidate_pmem);
#endif<|MERGE_RESOLUTION|>--- conflicted
+++ resolved
@@ -53,13 +53,9 @@
 	struct page *page = pte_page(pte);
 
 	if (!test_bit(PG_dcache_clean, &page->flags)) {
-<<<<<<< HEAD
-		sync_icache_aliases(page_address(page), page_size(page));
-=======
 		sync_icache_aliases((unsigned long)page_address(page),
 				    (unsigned long)page_address(page) +
 					    page_size(page));
->>>>>>> 188982cd
 		set_bit(PG_dcache_clean, &page->flags);
 	}
 }
