# arch/arm/mach-exynos4/Kconfig
#
# Copyright (c) 2010-2011 Samsung Electronics Co., Ltd.
#		http://www.samsung.com/
#
# Licensed under GPLv2

# Configuration options for the EXYNOS4

if ARCH_EXYNOS4

config CPU_EXYNOS4210
	bool
	select S3C_PL330_DMA
	help
	  Enable EXYNOS4210 CPU support

config SOC_EXYNOS4212
	bool
	help
	  Enable EXYNOS4212 SoC support

config EXYNOS4_MCT
	bool
	default y
	help
	  Use MCT (Multi Core Timer) as kernel timers

config EXYNOS4_DEV_AHCI
	bool
	help
	  Compile in platform device definitions for AHCI

config EXYNOS4_SETUP_FIMD0
	bool
	help
	  Common setup code for FIMD0.

config EXYNOS4_DEV_PD
	bool
	help
	  Compile in platform device definitions for Power Domain

config EXYNOS4_DEV_SYSMMU
	bool
	help
	  Common setup code for SYSTEM MMU in EXYNOS4

config EXYNOS4_DEV_DWMCI
	bool
	help
	  Compile in platform device definitions for DWMCI

config EXYNOS4_SETUP_I2C1
	bool
	help
	  Common setup code for i2c bus 1.

config EXYNOS4_SETUP_I2C2
	bool
	help
	  Common setup code for i2c bus 2.

config EXYNOS4_SETUP_I2C3
	bool
	help
	  Common setup code for i2c bus 3.

config EXYNOS4_SETUP_I2C4
	bool
	help
	  Common setup code for i2c bus 4.

config EXYNOS4_SETUP_I2C5
	bool
	help
	  Common setup code for i2c bus 5.

config EXYNOS4_SETUP_I2C6
	bool
	help
	  Common setup code for i2c bus 6.

config EXYNOS4_SETUP_I2C7
	bool
	help
	  Common setup code for i2c bus 7.

config EXYNOS4_SETUP_KEYPAD
	bool
	help
	  Common setup code for keypad.

config EXYNOS4_SETUP_SDHCI
	bool
	select EXYNOS4_SETUP_SDHCI_GPIO
	help
	  Internal helper functions for EXYNOS4 based SDHCI systems.

config EXYNOS4_SETUP_SDHCI_GPIO
	bool
	help
	  Common setup code for SDHCI gpio.

config EXYNOS4_SETUP_FIMC
	bool
	help
	  Common setup code for the camera interfaces.

config EXYNOS4_SETUP_USB_PHY
	bool
	help
	  Common setup code for USB PHY controller

# machine support

menu "EXYNOS4 Machines"

comment "EXYNOS4210 Boards"

config MACH_SMDKC210
	bool "SMDKC210"
	select MACH_SMDKV310
	help
	  Machine support for Samsung SMDKC210

config MACH_SMDKV310
	bool "SMDKV310"
	select CPU_EXYNOS4210
	select S5P_DEV_FIMD0
	select S3C_DEV_RTC
	select S3C_DEV_WDT
	select S3C_DEV_I2C1
	select S3C_DEV_HSMMC
	select S3C_DEV_HSMMC1
	select S3C_DEV_HSMMC2
	select S3C_DEV_HSMMC3
	select SAMSUNG_DEV_BACKLIGHT
	select EXYNOS4_DEV_AHCI
	select SAMSUNG_DEV_KEYPAD
	select EXYNOS4_DEV_PD
	select SAMSUNG_DEV_PWM
	select EXYNOS4_DEV_SYSMMU
	select EXYNOS4_SETUP_FIMD0
	select EXYNOS4_SETUP_I2C1
	select EXYNOS4_SETUP_KEYPAD
	select EXYNOS4_SETUP_SDHCI
	help
	  Machine support for Samsung SMDKV310

config MACH_ARMLEX4210
	bool "ARMLEX4210"
	select CPU_EXYNOS4210
	select S3C_DEV_RTC
	select S3C_DEV_WDT
	select S3C_DEV_HSMMC
	select S3C_DEV_HSMMC2
	select S3C_DEV_HSMMC3
	select EXYNOS4_DEV_AHCI
	select EXYNOS4_DEV_SYSMMU
	select EXYNOS4_SETUP_SDHCI
	help
	  Machine support for Samsung ARMLEX4210 based on EXYNOS4210

config MACH_UNIVERSAL_C210
	bool "Mobile UNIVERSAL_C210 Board"
	select CPU_EXYNOS4210
	select S5P_GPIO_INT
	select S5P_DEV_FIMC0
	select S5P_DEV_FIMC1
	select S5P_DEV_FIMC2
	select S5P_DEV_FIMC3
	select S3C_DEV_HSMMC
	select S3C_DEV_HSMMC2
	select S3C_DEV_HSMMC3
	select S3C_DEV_I2C1
	select S3C_DEV_I2C3
	select S3C_DEV_I2C5
	select S5P_DEV_MFC
	select S5P_DEV_ONENAND
	select EXYNOS4_DEV_PD
	select EXYNOS4_SETUP_I2C1
	select EXYNOS4_SETUP_I2C3
	select EXYNOS4_SETUP_I2C5
	select EXYNOS4_SETUP_SDHCI
	help
	  Machine support for Samsung Mobile Universal S5PC210 Reference
	  Board.

config MACH_NURI
	bool "Mobile NURI Board"
	select CPU_EXYNOS4210
	select S3C_DEV_WDT
	select S3C_DEV_HSMMC
	select S3C_DEV_HSMMC2
	select S3C_DEV_HSMMC3
	select S3C_DEV_I2C1
	select S3C_DEV_I2C3
	select S3C_DEV_I2C5
	select S5P_DEV_MFC
	select S5P_DEV_USB_EHCI
	select EXYNOS4_DEV_PD
	select EXYNOS4_SETUP_I2C1
	select EXYNOS4_SETUP_I2C3
	select EXYNOS4_SETUP_I2C5
	select EXYNOS4_SETUP_SDHCI
	select EXYNOS4_SETUP_USB_PHY
	select SAMSUNG_DEV_PWM
	select SAMSUNG_DEV_ADC
	help
	  Machine support for Samsung Mobile NURI Board.

<<<<<<< HEAD
comment "EXYNOS4212 Boards"

config MACH_SMDK4212
	bool "SMDK4212"
	select SOC_EXYNOS4212
	select S3C_DEV_HSMMC2
	select S3C_DEV_HSMMC3
	select S3C_DEV_I2C1
	select S3C_DEV_I2C3
	select S3C_DEV_I2C7
	select S3C_DEV_RTC
	select S3C_DEV_WDT
	select SAMSUNG_DEV_BACKLIGHT
	select SAMSUNG_DEV_KEYPAD
	select SAMSUNG_DEV_PWM
	select EXYNOS4_SETUP_I2C1
	select EXYNOS4_SETUP_I2C3
	select EXYNOS4_SETUP_I2C7
	select EXYNOS4_SETUP_KEYPAD
	select EXYNOS4_SETUP_SDHCI
	help
	  Machine support for Samsung SMDK4212
=======
config MACH_ORIGEN
	bool "ORIGEN"
	select CPU_EXYNOS4210
	select S3C_DEV_RTC
	select S3C_DEV_WDT
	select S3C_DEV_HSMMC2
	select EXYNOS4_SETUP_SDHCI
	help
	  Machine support for ORIGEN based on Samsung EXYNOS4210
>>>>>>> 699efdd2

endmenu

comment "Configuration for HSMMC bus width"

menu "Use 8-bit bus width"

config EXYNOS4_SDHCI_CH0_8BIT
	bool "Channel 0 with 8-bit bus"
	help
	  Support HSMMC Channel 0 8-bit bus.
	  If selected, Channel 1 is disabled.

config EXYNOS4_SDHCI_CH2_8BIT
	bool "Channel 2 with 8-bit bus"
	help
	  Support HSMMC Channel 2 8-bit bus.
	  If selected, Channel 3 is disabled.

endmenu

endif<|MERGE_RESOLUTION|>--- conflicted
+++ resolved
@@ -210,7 +210,16 @@
 	help
 	  Machine support for Samsung Mobile NURI Board.
 
-<<<<<<< HEAD
+config MACH_ORIGEN
+	bool "ORIGEN"
+	select CPU_EXYNOS4210
+	select S3C_DEV_RTC
+	select S3C_DEV_WDT
+	select S3C_DEV_HSMMC2
+	select EXYNOS4_SETUP_SDHCI
+	help
+	  Machine support for ORIGEN based on Samsung EXYNOS4210
+
 comment "EXYNOS4212 Boards"
 
 config MACH_SMDK4212
@@ -233,17 +242,6 @@
 	select EXYNOS4_SETUP_SDHCI
 	help
 	  Machine support for Samsung SMDK4212
-=======
-config MACH_ORIGEN
-	bool "ORIGEN"
-	select CPU_EXYNOS4210
-	select S3C_DEV_RTC
-	select S3C_DEV_WDT
-	select S3C_DEV_HSMMC2
-	select EXYNOS4_SETUP_SDHCI
-	help
-	  Machine support for ORIGEN based on Samsung EXYNOS4210
->>>>>>> 699efdd2
 
 endmenu
 
