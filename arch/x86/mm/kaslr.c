--- conflicted
+++ resolved
@@ -170,17 +170,10 @@
 
 	p4d = p4d_offset(pgd, vaddr);
 	pud = pud_offset(p4d, vaddr);
-<<<<<<< HEAD
 
 	pud_tramp = pud_page_tramp + pud_index(paddr);
 	*pud_tramp = *pud;
 
-=======
-
-	pud_tramp = pud_page_tramp + pud_index(paddr);
-	*pud_tramp = *pud;
-
->>>>>>> 4b972a01
 	if (pgtable_l5_enabled()) {
 		p4d_page_tramp = alloc_low_page();
 
