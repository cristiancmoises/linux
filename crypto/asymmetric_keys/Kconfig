--- conflicted
+++ resolved
@@ -86,8 +86,6 @@
 	depends on ASYMMETRIC_KEY_TYPE
 	depends on PKCS7_MESSAGE_PARSER=X509_CERTIFICATE_PARSER
 	depends on X509_CERTIFICATE_PARSER
-<<<<<<< HEAD
-=======
 	depends on CRYPTO_RSA
 	depends on CRYPTO_SHA256
 
@@ -104,6 +102,5 @@
 	depends on FIPS_SIGNATURE_SELFTEST
 	depends on CRYPTO_SHA256=y || CRYPTO_SHA256=FIPS_SIGNATURE_SELFTEST
 	depends on CRYPTO_ECDSA=y || CRYPTO_ECDSA=FIPS_SIGNATURE_SELFTEST
->>>>>>> 0c383648
 
 endif # ASYMMETRIC_KEY_TYPE