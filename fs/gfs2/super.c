// SPDX-License-Identifier: GPL-2.0-only
/*
 * Copyright (C) Sistina Software, Inc.  1997-2003 All rights reserved.
 * Copyright (C) 2004-2007 Red Hat, Inc.  All rights reserved.
 */

#define pr_fmt(fmt) KBUILD_MODNAME ": " fmt

#include <linux/bio.h>
#include <linux/sched/signal.h>
#include <linux/slab.h>
#include <linux/spinlock.h>
#include <linux/completion.h>
#include <linux/buffer_head.h>
#include <linux/statfs.h>
#include <linux/seq_file.h>
#include <linux/mount.h>
#include <linux/kthread.h>
#include <linux/delay.h>
#include <linux/gfs2_ondisk.h>
#include <linux/crc32.h>
#include <linux/time.h>
#include <linux/wait.h>
#include <linux/writeback.h>
#include <linux/backing-dev.h>
#include <linux/kernel.h>

#include "gfs2.h"
#include "incore.h"
#include "bmap.h"
#include "dir.h"
#include "glock.h"
#include "glops.h"
#include "inode.h"
#include "log.h"
#include "meta_io.h"
#include "quota.h"
#include "recovery.h"
#include "rgrp.h"
#include "super.h"
#include "trans.h"
#include "util.h"
#include "sys.h"
#include "xattr.h"
#include "lops.h"

enum dinode_demise {
	SHOULD_DELETE_DINODE,
	SHOULD_NOT_DELETE_DINODE,
	SHOULD_DEFER_EVICTION,
};

/**
 * gfs2_jindex_free - Clear all the journal index information
 * @sdp: The GFS2 superblock
 *
 */

void gfs2_jindex_free(struct gfs2_sbd *sdp)
{
	struct list_head list;
	struct gfs2_jdesc *jd;

	spin_lock(&sdp->sd_jindex_spin);
	list_add(&list, &sdp->sd_jindex_list);
	list_del_init(&sdp->sd_jindex_list);
	sdp->sd_journals = 0;
	spin_unlock(&sdp->sd_jindex_spin);

	sdp->sd_jdesc = NULL;
	while (!list_empty(&list)) {
		jd = list_first_entry(&list, struct gfs2_jdesc, jd_list);
		gfs2_free_journal_extents(jd);
		list_del(&jd->jd_list);
		iput(jd->jd_inode);
		jd->jd_inode = NULL;
		kfree(jd);
	}
}

static struct gfs2_jdesc *jdesc_find_i(struct list_head *head, unsigned int jid)
{
	struct gfs2_jdesc *jd;

	list_for_each_entry(jd, head, jd_list) {
		if (jd->jd_jid == jid)
			return jd;
	}
	return NULL;
}

struct gfs2_jdesc *gfs2_jdesc_find(struct gfs2_sbd *sdp, unsigned int jid)
{
	struct gfs2_jdesc *jd;

	spin_lock(&sdp->sd_jindex_spin);
	jd = jdesc_find_i(&sdp->sd_jindex_list, jid);
	spin_unlock(&sdp->sd_jindex_spin);

	return jd;
}

int gfs2_jdesc_check(struct gfs2_jdesc *jd)
{
	struct gfs2_inode *ip = GFS2_I(jd->jd_inode);
	struct gfs2_sbd *sdp = GFS2_SB(jd->jd_inode);
	u64 size = i_size_read(jd->jd_inode);

	if (gfs2_check_internal_file_size(jd->jd_inode, 8 << 20, BIT(30)))
		return -EIO;

	jd->jd_blocks = size >> sdp->sd_sb.sb_bsize_shift;

	if (gfs2_write_alloc_required(ip, 0, size)) {
		gfs2_consist_inode(ip);
		return -EIO;
	}

	return 0;
}

/**
 * gfs2_make_fs_rw - Turn a Read-Only FS into a Read-Write one
 * @sdp: the filesystem
 *
 * Returns: errno
 */

int gfs2_make_fs_rw(struct gfs2_sbd *sdp)
{
	struct gfs2_inode *ip = GFS2_I(sdp->sd_jdesc->jd_inode);
	struct gfs2_glock *j_gl = ip->i_gl;
	struct gfs2_log_header_host head;
	int error;

	j_gl->gl_ops->go_inval(j_gl, DIO_METADATA);
	if (gfs2_withdrawn(sdp))
		return -EIO;

	error = gfs2_find_jhead(sdp->sd_jdesc, &head, false);
	if (error || gfs2_withdrawn(sdp))
		return error;

	if (!(head.lh_flags & GFS2_LOG_HEAD_UNMOUNT)) {
		gfs2_consist(sdp);
		return -EIO;
	}

	/*  Initialize some head of the log stuff  */
	sdp->sd_log_sequence = head.lh_sequence + 1;
	gfs2_log_pointers_init(sdp, head.lh_blkno);

	error = gfs2_quota_init(sdp);
	if (!error && !gfs2_withdrawn(sdp))
		set_bit(SDF_JOURNAL_LIVE, &sdp->sd_flags);
	return error;
}

void gfs2_statfs_change_in(struct gfs2_statfs_change_host *sc, const void *buf)
{
	const struct gfs2_statfs_change *str = buf;

	sc->sc_total = be64_to_cpu(str->sc_total);
	sc->sc_free = be64_to_cpu(str->sc_free);
	sc->sc_dinodes = be64_to_cpu(str->sc_dinodes);
}

void gfs2_statfs_change_out(const struct gfs2_statfs_change_host *sc, void *buf)
{
	struct gfs2_statfs_change *str = buf;

	str->sc_total = cpu_to_be64(sc->sc_total);
	str->sc_free = cpu_to_be64(sc->sc_free);
	str->sc_dinodes = cpu_to_be64(sc->sc_dinodes);
}

int gfs2_statfs_init(struct gfs2_sbd *sdp)
{
	struct gfs2_inode *m_ip = GFS2_I(sdp->sd_statfs_inode);
	struct gfs2_statfs_change_host *m_sc = &sdp->sd_statfs_master;
	struct gfs2_statfs_change_host *l_sc = &sdp->sd_statfs_local;
	struct buffer_head *m_bh;
	struct gfs2_holder gh;
	int error;

	error = gfs2_glock_nq_init(m_ip->i_gl, LM_ST_EXCLUSIVE, GL_NOCACHE,
				   &gh);
	if (error)
		return error;

	error = gfs2_meta_inode_buffer(m_ip, &m_bh);
	if (error)
		goto out;

	if (sdp->sd_args.ar_spectator) {
		spin_lock(&sdp->sd_statfs_spin);
		gfs2_statfs_change_in(m_sc, m_bh->b_data +
				      sizeof(struct gfs2_dinode));
		spin_unlock(&sdp->sd_statfs_spin);
	} else {
		spin_lock(&sdp->sd_statfs_spin);
		gfs2_statfs_change_in(m_sc, m_bh->b_data +
				      sizeof(struct gfs2_dinode));
		gfs2_statfs_change_in(l_sc, sdp->sd_sc_bh->b_data +
				      sizeof(struct gfs2_dinode));
		spin_unlock(&sdp->sd_statfs_spin);

	}

	brelse(m_bh);
out:
	gfs2_glock_dq_uninit(&gh);
	return 0;
}

void gfs2_statfs_change(struct gfs2_sbd *sdp, s64 total, s64 free,
			s64 dinodes)
{
	struct gfs2_inode *l_ip = GFS2_I(sdp->sd_sc_inode);
	struct gfs2_statfs_change_host *l_sc = &sdp->sd_statfs_local;
	struct gfs2_statfs_change_host *m_sc = &sdp->sd_statfs_master;
	s64 x, y;
	int need_sync = 0;

	gfs2_trans_add_meta(l_ip->i_gl, sdp->sd_sc_bh);

	spin_lock(&sdp->sd_statfs_spin);
	l_sc->sc_total += total;
	l_sc->sc_free += free;
	l_sc->sc_dinodes += dinodes;
	gfs2_statfs_change_out(l_sc, sdp->sd_sc_bh->b_data +
			       sizeof(struct gfs2_dinode));
	if (sdp->sd_args.ar_statfs_percent) {
		x = 100 * l_sc->sc_free;
		y = m_sc->sc_free * sdp->sd_args.ar_statfs_percent;
		if (x >= y || x <= -y)
			need_sync = 1;
	}
	spin_unlock(&sdp->sd_statfs_spin);

	if (need_sync)
		gfs2_wake_up_statfs(sdp);
}

void update_statfs(struct gfs2_sbd *sdp, struct buffer_head *m_bh)
{
	struct gfs2_inode *m_ip = GFS2_I(sdp->sd_statfs_inode);
	struct gfs2_inode *l_ip = GFS2_I(sdp->sd_sc_inode);
	struct gfs2_statfs_change_host *m_sc = &sdp->sd_statfs_master;
	struct gfs2_statfs_change_host *l_sc = &sdp->sd_statfs_local;

	gfs2_trans_add_meta(l_ip->i_gl, sdp->sd_sc_bh);
	gfs2_trans_add_meta(m_ip->i_gl, m_bh);

	spin_lock(&sdp->sd_statfs_spin);
	m_sc->sc_total += l_sc->sc_total;
	m_sc->sc_free += l_sc->sc_free;
	m_sc->sc_dinodes += l_sc->sc_dinodes;
	memset(l_sc, 0, sizeof(struct gfs2_statfs_change));
	memset(sdp->sd_sc_bh->b_data + sizeof(struct gfs2_dinode),
	       0, sizeof(struct gfs2_statfs_change));
	gfs2_statfs_change_out(m_sc, m_bh->b_data + sizeof(struct gfs2_dinode));
	spin_unlock(&sdp->sd_statfs_spin);
}

int gfs2_statfs_sync(struct super_block *sb, int type)
{
	struct gfs2_sbd *sdp = sb->s_fs_info;
	struct gfs2_inode *m_ip = GFS2_I(sdp->sd_statfs_inode);
	struct gfs2_statfs_change_host *m_sc = &sdp->sd_statfs_master;
	struct gfs2_statfs_change_host *l_sc = &sdp->sd_statfs_local;
	struct gfs2_holder gh;
	struct buffer_head *m_bh;
	int error;

	error = gfs2_glock_nq_init(m_ip->i_gl, LM_ST_EXCLUSIVE, GL_NOCACHE,
				   &gh);
	if (error)
		goto out;

	error = gfs2_meta_inode_buffer(m_ip, &m_bh);
	if (error)
		goto out_unlock;

	spin_lock(&sdp->sd_statfs_spin);
	gfs2_statfs_change_in(m_sc, m_bh->b_data +
			      sizeof(struct gfs2_dinode));
	if (!l_sc->sc_total && !l_sc->sc_free && !l_sc->sc_dinodes) {
		spin_unlock(&sdp->sd_statfs_spin);
		goto out_bh;
	}
	spin_unlock(&sdp->sd_statfs_spin);

	error = gfs2_trans_begin(sdp, 2 * RES_DINODE, 0);
	if (error)
		goto out_bh;

	update_statfs(sdp, m_bh);
	sdp->sd_statfs_force_sync = 0;

	gfs2_trans_end(sdp);

out_bh:
	brelse(m_bh);
out_unlock:
	gfs2_glock_dq_uninit(&gh);
out:
	return error;
}

struct lfcc {
	struct list_head list;
	struct gfs2_holder gh;
};

/**
 * gfs2_lock_fs_check_clean - Stop all writes to the FS and check that all
 *                            journals are clean
 * @sdp: the file system
 *
 * Returns: errno
 */

static int gfs2_lock_fs_check_clean(struct gfs2_sbd *sdp)
{
	struct gfs2_inode *ip;
	struct gfs2_jdesc *jd;
	struct lfcc *lfcc;
	LIST_HEAD(list);
	struct gfs2_log_header_host lh;
	int error;

	list_for_each_entry(jd, &sdp->sd_jindex_list, jd_list) {
		lfcc = kmalloc(sizeof(struct lfcc), GFP_KERNEL);
		if (!lfcc) {
			error = -ENOMEM;
			goto out;
		}
		ip = GFS2_I(jd->jd_inode);
		error = gfs2_glock_nq_init(ip->i_gl, LM_ST_SHARED, 0, &lfcc->gh);
		if (error) {
			kfree(lfcc);
			goto out;
		}
		list_add(&lfcc->list, &list);
	}

	error = gfs2_glock_nq_init(sdp->sd_freeze_gl, LM_ST_EXCLUSIVE,
				   LM_FLAG_NOEXP, &sdp->sd_freeze_gh);
	if (error)
		goto out;

	list_for_each_entry(jd, &sdp->sd_jindex_list, jd_list) {
		error = gfs2_jdesc_check(jd);
		if (error)
			break;
		error = gfs2_find_jhead(jd, &lh, false);
		if (error)
			break;
		if (!(lh.lh_flags & GFS2_LOG_HEAD_UNMOUNT)) {
			error = -EBUSY;
			break;
		}
	}

	if (error)
		gfs2_freeze_unlock(&sdp->sd_freeze_gh);

out:
	while (!list_empty(&list)) {
		lfcc = list_first_entry(&list, struct lfcc, list);
		list_del(&lfcc->list);
		gfs2_glock_dq_uninit(&lfcc->gh);
		kfree(lfcc);
	}
	return error;
}

void gfs2_dinode_out(const struct gfs2_inode *ip, void *buf)
{
	struct gfs2_dinode *str = buf;

	str->di_header.mh_magic = cpu_to_be32(GFS2_MAGIC);
	str->di_header.mh_type = cpu_to_be32(GFS2_METATYPE_DI);
	str->di_header.mh_format = cpu_to_be32(GFS2_FORMAT_DI);
	str->di_num.no_addr = cpu_to_be64(ip->i_no_addr);
	str->di_num.no_formal_ino = cpu_to_be64(ip->i_no_formal_ino);
	str->di_mode = cpu_to_be32(ip->i_inode.i_mode);
	str->di_uid = cpu_to_be32(i_uid_read(&ip->i_inode));
	str->di_gid = cpu_to_be32(i_gid_read(&ip->i_inode));
	str->di_nlink = cpu_to_be32(ip->i_inode.i_nlink);
	str->di_size = cpu_to_be64(i_size_read(&ip->i_inode));
	str->di_blocks = cpu_to_be64(gfs2_get_inode_blocks(&ip->i_inode));
	str->di_atime = cpu_to_be64(ip->i_inode.i_atime.tv_sec);
	str->di_mtime = cpu_to_be64(ip->i_inode.i_mtime.tv_sec);
	str->di_ctime = cpu_to_be64(ip->i_inode.i_ctime.tv_sec);

	str->di_goal_meta = cpu_to_be64(ip->i_goal);
	str->di_goal_data = cpu_to_be64(ip->i_goal);
	str->di_generation = cpu_to_be64(ip->i_generation);

	str->di_flags = cpu_to_be32(ip->i_diskflags);
	str->di_height = cpu_to_be16(ip->i_height);
	str->di_payload_format = cpu_to_be32(S_ISDIR(ip->i_inode.i_mode) &&
					     !(ip->i_diskflags & GFS2_DIF_EXHASH) ?
					     GFS2_FORMAT_DE : 0);
	str->di_depth = cpu_to_be16(ip->i_depth);
	str->di_entries = cpu_to_be32(ip->i_entries);

	str->di_eattr = cpu_to_be64(ip->i_eattr);
	str->di_atime_nsec = cpu_to_be32(ip->i_inode.i_atime.tv_nsec);
	str->di_mtime_nsec = cpu_to_be32(ip->i_inode.i_mtime.tv_nsec);
	str->di_ctime_nsec = cpu_to_be32(ip->i_inode.i_ctime.tv_nsec);
}

/**
 * gfs2_write_inode - Make sure the inode is stable on the disk
 * @inode: The inode
 * @wbc: The writeback control structure
 *
 * Returns: errno
 */

static int gfs2_write_inode(struct inode *inode, struct writeback_control *wbc)
{
	struct gfs2_inode *ip = GFS2_I(inode);
	struct gfs2_sbd *sdp = GFS2_SB(inode);
	struct address_space *metamapping = gfs2_glock2aspace(ip->i_gl);
	struct backing_dev_info *bdi = inode_to_bdi(metamapping->host);
	int ret = 0;
	bool flush_all = (wbc->sync_mode == WB_SYNC_ALL || gfs2_is_jdata(ip));

	if (flush_all)
		gfs2_log_flush(GFS2_SB(inode), ip->i_gl,
			       GFS2_LOG_HEAD_FLUSH_NORMAL |
			       GFS2_LFC_WRITE_INODE);
	if (bdi->wb.dirty_exceeded)
		gfs2_ail1_flush(sdp, wbc);
	else
		filemap_fdatawrite(metamapping);
	if (flush_all)
		ret = filemap_fdatawait(metamapping);
	if (ret)
		mark_inode_dirty_sync(inode);
	else {
		spin_lock(&inode->i_lock);
		if (!(inode->i_flags & I_DIRTY))
			gfs2_ordered_del_inode(ip);
		spin_unlock(&inode->i_lock);
	}
	return ret;
}

/**
 * gfs2_dirty_inode - check for atime updates
 * @inode: The inode in question
 * @flags: The type of dirty
 *
 * Unfortunately it can be called under any combination of inode
 * glock and transaction lock, so we have to check carefully.
 *
 * At the moment this deals only with atime - it should be possible
 * to expand that role in future, once a review of the locking has
 * been carried out.
 */

static void gfs2_dirty_inode(struct inode *inode, int flags)
{
	struct gfs2_inode *ip = GFS2_I(inode);
	struct gfs2_sbd *sdp = GFS2_SB(inode);
	struct buffer_head *bh;
	struct gfs2_holder gh;
	int need_unlock = 0;
	int need_endtrans = 0;
	int ret;

	if (unlikely(gfs2_withdrawn(sdp)))
		return;
	if (!gfs2_glock_is_locked_by_me(ip->i_gl)) {
		ret = gfs2_glock_nq_init(ip->i_gl, LM_ST_EXCLUSIVE, 0, &gh);
		if (ret) {
			fs_err(sdp, "dirty_inode: glock %d\n", ret);
			gfs2_dump_glock(NULL, ip->i_gl, true);
			return;
		}
		need_unlock = 1;
	} else if (WARN_ON_ONCE(ip->i_gl->gl_state != LM_ST_EXCLUSIVE))
		return;

	if (current->journal_info == NULL) {
		ret = gfs2_trans_begin(sdp, RES_DINODE, 0);
		if (ret) {
			fs_err(sdp, "dirty_inode: gfs2_trans_begin %d\n", ret);
			goto out;
		}
		need_endtrans = 1;
	}

	ret = gfs2_meta_inode_buffer(ip, &bh);
	if (ret == 0) {
		gfs2_trans_add_meta(ip->i_gl, bh);
		gfs2_dinode_out(ip, bh->b_data);
		brelse(bh);
	}

	if (need_endtrans)
		gfs2_trans_end(sdp);
out:
	if (need_unlock)
		gfs2_glock_dq_uninit(&gh);
}

/**
 * gfs2_make_fs_ro - Turn a Read-Write FS into a Read-Only one
 * @sdp: the filesystem
 *
 * Returns: errno
 */

void gfs2_make_fs_ro(struct gfs2_sbd *sdp)
{
	int log_write_allowed = test_bit(SDF_JOURNAL_LIVE, &sdp->sd_flags);

	gfs2_flush_delete_work(sdp);
	if (!log_write_allowed && current == sdp->sd_quotad_process)
		fs_warn(sdp, "The quotad daemon is withdrawing.\n");
	else if (sdp->sd_quotad_process)
		kthread_stop(sdp->sd_quotad_process);
	sdp->sd_quotad_process = NULL;

	if (!log_write_allowed && current == sdp->sd_logd_process)
		fs_warn(sdp, "The logd daemon is withdrawing.\n");
	else if (sdp->sd_logd_process)
		kthread_stop(sdp->sd_logd_process);
	sdp->sd_logd_process = NULL;

	if (log_write_allowed) {
		gfs2_quota_sync(sdp->sd_vfs, 0);
		gfs2_statfs_sync(sdp->sd_vfs, 0);

		gfs2_log_flush(sdp, NULL, GFS2_LOG_HEAD_FLUSH_SHUTDOWN |
			       GFS2_LFC_MAKE_FS_RO);
		wait_event_timeout(sdp->sd_log_waitq,
				   gfs2_log_is_empty(sdp),
				   HZ * 5);
		gfs2_assert_warn(sdp, gfs2_log_is_empty(sdp));
	} else {
		wait_event_timeout(sdp->sd_log_waitq,
				   gfs2_log_is_empty(sdp),
				   HZ * 5);
	}
	gfs2_quota_cleanup(sdp);

	if (!log_write_allowed)
		sdp->sd_vfs->s_flags |= SB_RDONLY;
}

/**
 * gfs2_put_super - Unmount the filesystem
 * @sb: The VFS superblock
 *
 */

static void gfs2_put_super(struct super_block *sb)
{
	struct gfs2_sbd *sdp = sb->s_fs_info;
	struct gfs2_jdesc *jd;

	/* No more recovery requests */
	set_bit(SDF_NORECOVERY, &sdp->sd_flags);
	smp_mb();

	/* Wait on outstanding recovery */
restart:
	spin_lock(&sdp->sd_jindex_spin);
	list_for_each_entry(jd, &sdp->sd_jindex_list, jd_list) {
		if (!test_bit(JDF_RECOVERY, &jd->jd_flags))
			continue;
		spin_unlock(&sdp->sd_jindex_spin);
		wait_on_bit(&jd->jd_flags, JDF_RECOVERY,
			    TASK_UNINTERRUPTIBLE);
		goto restart;
	}
	spin_unlock(&sdp->sd_jindex_spin);

	if (!sb_rdonly(sb)) {
		gfs2_make_fs_ro(sdp);
	}
	WARN_ON(gfs2_withdrawing(sdp));

	/*  At this point, we're through modifying the disk  */

	/*  Release stuff  */

	iput(sdp->sd_jindex);
	iput(sdp->sd_statfs_inode);
	iput(sdp->sd_rindex);
	iput(sdp->sd_quota_inode);

	gfs2_glock_put(sdp->sd_rename_gl);
	gfs2_glock_put(sdp->sd_freeze_gl);

	if (!sdp->sd_args.ar_spectator) {
		if (gfs2_holder_initialized(&sdp->sd_journal_gh))
			gfs2_glock_dq_uninit(&sdp->sd_journal_gh);
		if (gfs2_holder_initialized(&sdp->sd_jinode_gh))
			gfs2_glock_dq_uninit(&sdp->sd_jinode_gh);
		brelse(sdp->sd_sc_bh);
		gfs2_glock_dq_uninit(&sdp->sd_sc_gh);
		gfs2_glock_dq_uninit(&sdp->sd_qc_gh);
		free_local_statfs_inodes(sdp);
		iput(sdp->sd_qc_inode);
	}

	gfs2_glock_dq_uninit(&sdp->sd_live_gh);
	gfs2_clear_rgrpd(sdp);
	gfs2_jindex_free(sdp);
	/*  Take apart glock structures and buffer lists  */
	gfs2_gl_hash_clear(sdp);
	truncate_inode_pages_final(&sdp->sd_aspace);
	gfs2_delete_debugfs_file(sdp);
	/*  Unmount the locking protocol  */
	gfs2_lm_unmount(sdp);

	/*  At this point, we're through participating in the lockspace  */
	gfs2_sys_fs_del(sdp);
	free_sbd(sdp);
}

/**
 * gfs2_sync_fs - sync the filesystem
 * @sb: the superblock
 * @wait: true to wait for completion
 *
 * Flushes the log to disk.
 */

static int gfs2_sync_fs(struct super_block *sb, int wait)
{
	struct gfs2_sbd *sdp = sb->s_fs_info;

	gfs2_quota_sync(sb, -1);
	if (wait)
		gfs2_log_flush(sdp, NULL, GFS2_LOG_HEAD_FLUSH_NORMAL |
			       GFS2_LFC_SYNC_FS);
	return sdp->sd_log_error;
}

void gfs2_freeze_func(struct work_struct *work)
{
	int error;
	struct gfs2_holder freeze_gh;
	struct gfs2_sbd *sdp = container_of(work, struct gfs2_sbd, sd_freeze_work);
	struct super_block *sb = sdp->sd_vfs;

	atomic_inc(&sb->s_active);
	error = gfs2_freeze_lock(sdp, &freeze_gh, 0);
	if (error) {
		gfs2_assert_withdraw(sdp, 0);
	} else {
		atomic_set(&sdp->sd_freeze_state, SFS_UNFROZEN);
		error = thaw_super(sb);
		if (error) {
			fs_info(sdp, "GFS2: couldn't thaw filesystem: %d\n",
				error);
			gfs2_assert_withdraw(sdp, 0);
		}
		gfs2_freeze_unlock(&freeze_gh);
	}
	deactivate_super(sb);
	clear_bit_unlock(SDF_FS_FROZEN, &sdp->sd_flags);
	wake_up_bit(&sdp->sd_flags, SDF_FS_FROZEN);
	return;
}

/**
 * gfs2_freeze - prevent further writes to the filesystem
 * @sb: the VFS structure for the filesystem
 *
 */

static int gfs2_freeze(struct super_block *sb)
{
	struct gfs2_sbd *sdp = sb->s_fs_info;
	int error;

	mutex_lock(&sdp->sd_freeze_mutex);
	if (atomic_read(&sdp->sd_freeze_state) != SFS_UNFROZEN) {
		error = -EBUSY;
		goto out;
	}

	for (;;) {
		if (gfs2_withdrawn(sdp)) {
			error = -EINVAL;
			goto out;
		}

		error = gfs2_lock_fs_check_clean(sdp);
		if (!error)
			break;

		if (error == -EBUSY)
			fs_err(sdp, "waiting for recovery before freeze\n");
		else if (error == -EIO) {
			fs_err(sdp, "Fatal IO error: cannot freeze gfs2 due "
			       "to recovery error.\n");
			goto out;
		} else {
			fs_err(sdp, "error freezing FS: %d\n", error);
		}
		fs_err(sdp, "retrying...\n");
		msleep(1000);
	}
	set_bit(SDF_FS_FROZEN, &sdp->sd_flags);
out:
	mutex_unlock(&sdp->sd_freeze_mutex);
	return error;
}

/**
 * gfs2_unfreeze - reallow writes to the filesystem
 * @sb: the VFS structure for the filesystem
 *
 */

static int gfs2_unfreeze(struct super_block *sb)
{
	struct gfs2_sbd *sdp = sb->s_fs_info;

	mutex_lock(&sdp->sd_freeze_mutex);
	if (atomic_read(&sdp->sd_freeze_state) != SFS_FROZEN ||
	    !gfs2_holder_initialized(&sdp->sd_freeze_gh)) {
		mutex_unlock(&sdp->sd_freeze_mutex);
		return -EINVAL;
	}

	gfs2_freeze_unlock(&sdp->sd_freeze_gh);
	mutex_unlock(&sdp->sd_freeze_mutex);
	return wait_on_bit(&sdp->sd_flags, SDF_FS_FROZEN, TASK_INTERRUPTIBLE);
}

/**
 * statfs_slow_fill - fill in the sg for a given RG
 * @rgd: the RG
 * @sc: the sc structure
 *
 * Returns: 0 on success, -ESTALE if the LVB is invalid
 */

static int statfs_slow_fill(struct gfs2_rgrpd *rgd,
			    struct gfs2_statfs_change_host *sc)
{
	gfs2_rgrp_verify(rgd);
	sc->sc_total += rgd->rd_data;
	sc->sc_free += rgd->rd_free;
	sc->sc_dinodes += rgd->rd_dinodes;
	return 0;
}

/**
 * gfs2_statfs_slow - Stat a filesystem using asynchronous locking
 * @sdp: the filesystem
 * @sc: the sc info that will be returned
 *
 * Any error (other than a signal) will cause this routine to fall back
 * to the synchronous version.
 *
 * FIXME: This really shouldn't busy wait like this.
 *
 * Returns: errno
 */

static int gfs2_statfs_slow(struct gfs2_sbd *sdp, struct gfs2_statfs_change_host *sc)
{
	struct gfs2_rgrpd *rgd_next;
	struct gfs2_holder *gha, *gh;
	unsigned int slots = 64;
	unsigned int x;
	int done;
	int error = 0, err;

	memset(sc, 0, sizeof(struct gfs2_statfs_change_host));
	gha = kmalloc_array(slots, sizeof(struct gfs2_holder), GFP_KERNEL);
	if (!gha)
		return -ENOMEM;
	for (x = 0; x < slots; x++)
		gfs2_holder_mark_uninitialized(gha + x);

	rgd_next = gfs2_rgrpd_get_first(sdp);

	for (;;) {
		done = 1;

		for (x = 0; x < slots; x++) {
			gh = gha + x;

			if (gfs2_holder_initialized(gh) && gfs2_glock_poll(gh)) {
				err = gfs2_glock_wait(gh);
				if (err) {
					gfs2_holder_uninit(gh);
					error = err;
				} else {
					if (!error) {
						struct gfs2_rgrpd *rgd =
							gfs2_glock2rgrp(gh->gh_gl);

						error = statfs_slow_fill(rgd, sc);
					}
					gfs2_glock_dq_uninit(gh);
				}
			}

			if (gfs2_holder_initialized(gh))
				done = 0;
			else if (rgd_next && !error) {
				error = gfs2_glock_nq_init(rgd_next->rd_gl,
							   LM_ST_SHARED,
							   GL_ASYNC,
							   gh);
				rgd_next = gfs2_rgrpd_get_next(rgd_next);
				done = 0;
			}

			if (signal_pending(current))
				error = -ERESTARTSYS;
		}

		if (done)
			break;

		yield();
	}

	kfree(gha);
	return error;
}

/**
 * gfs2_statfs_i - Do a statfs
 * @sdp: the filesystem
 * @sc: the sc structure
 *
 * Returns: errno
 */

static int gfs2_statfs_i(struct gfs2_sbd *sdp, struct gfs2_statfs_change_host *sc)
{
	struct gfs2_statfs_change_host *m_sc = &sdp->sd_statfs_master;
	struct gfs2_statfs_change_host *l_sc = &sdp->sd_statfs_local;

	spin_lock(&sdp->sd_statfs_spin);

	*sc = *m_sc;
	sc->sc_total += l_sc->sc_total;
	sc->sc_free += l_sc->sc_free;
	sc->sc_dinodes += l_sc->sc_dinodes;

	spin_unlock(&sdp->sd_statfs_spin);

	if (sc->sc_free < 0)
		sc->sc_free = 0;
	if (sc->sc_free > sc->sc_total)
		sc->sc_free = sc->sc_total;
	if (sc->sc_dinodes < 0)
		sc->sc_dinodes = 0;

	return 0;
}

/**
 * gfs2_statfs - Gather and return stats about the filesystem
 * @dentry: The name of the link
 * @buf: The buffer
 *
 * Returns: 0 on success or error code
 */

static int gfs2_statfs(struct dentry *dentry, struct kstatfs *buf)
{
	struct super_block *sb = dentry->d_sb;
	struct gfs2_sbd *sdp = sb->s_fs_info;
	struct gfs2_statfs_change_host sc;
	int error;

	error = gfs2_rindex_update(sdp);
	if (error)
		return error;

	if (gfs2_tune_get(sdp, gt_statfs_slow))
		error = gfs2_statfs_slow(sdp, &sc);
	else
		error = gfs2_statfs_i(sdp, &sc);

	if (error)
		return error;

	buf->f_type = GFS2_MAGIC;
	buf->f_bsize = sdp->sd_sb.sb_bsize;
	buf->f_blocks = sc.sc_total;
	buf->f_bfree = sc.sc_free;
	buf->f_bavail = sc.sc_free;
	buf->f_files = sc.sc_dinodes + sc.sc_free;
	buf->f_ffree = sc.sc_free;
	buf->f_namelen = GFS2_FNAMESIZE;

	return 0;
}

/**
 * gfs2_drop_inode - Drop an inode (test for remote unlink)
 * @inode: The inode to drop
 *
 * If we've received a callback on an iopen lock then it's because a
 * remote node tried to deallocate the inode but failed due to this node
 * still having the inode open. Here we mark the link count zero
 * since we know that it must have reached zero if the GLF_DEMOTE flag
 * is set on the iopen glock. If we didn't do a disk read since the
 * remote node removed the final link then we might otherwise miss
 * this event. This check ensures that this node will deallocate the
 * inode's blocks, or alternatively pass the baton on to another
 * node for later deallocation.
 */

static int gfs2_drop_inode(struct inode *inode)
{
	struct gfs2_inode *ip = GFS2_I(inode);

	if (!test_bit(GIF_FREE_VFS_INODE, &ip->i_flags) &&
	    inode->i_nlink &&
	    gfs2_holder_initialized(&ip->i_iopen_gh)) {
		struct gfs2_glock *gl = ip->i_iopen_gh.gh_gl;
		if (test_bit(GLF_DEMOTE, &gl->gl_flags))
			clear_nlink(inode);
	}

	/*
	 * When under memory pressure when an inode's link count has dropped to
	 * zero, defer deleting the inode to the delete workqueue.  This avoids
	 * calling into DLM under memory pressure, which can deadlock.
	 */
	if (!inode->i_nlink &&
	    unlikely(current->flags & PF_MEMALLOC) &&
	    gfs2_holder_initialized(&ip->i_iopen_gh)) {
		struct gfs2_glock *gl = ip->i_iopen_gh.gh_gl;

		gfs2_glock_hold(gl);
		if (!gfs2_queue_delete_work(gl, 0))
			gfs2_glock_queue_put(gl);
		return 0;
	}

	return generic_drop_inode(inode);
}

static int is_ancestor(const struct dentry *d1, const struct dentry *d2)
{
	do {
		if (d1 == d2)
			return 1;
		d1 = d1->d_parent;
	} while (!IS_ROOT(d1));
	return 0;
}

/**
 * gfs2_show_options - Show mount options for /proc/mounts
 * @s: seq_file structure
 * @root: root of this (sub)tree
 *
 * Returns: 0 on success or error code
 */

static int gfs2_show_options(struct seq_file *s, struct dentry *root)
{
	struct gfs2_sbd *sdp = root->d_sb->s_fs_info;
	struct gfs2_args *args = &sdp->sd_args;
	int val;

	if (is_ancestor(root, sdp->sd_master_dir))
		seq_puts(s, ",meta");
	if (args->ar_lockproto[0])
		seq_show_option(s, "lockproto", args->ar_lockproto);
	if (args->ar_locktable[0])
		seq_show_option(s, "locktable", args->ar_locktable);
	if (args->ar_hostdata[0])
		seq_show_option(s, "hostdata", args->ar_hostdata);
	if (args->ar_spectator)
		seq_puts(s, ",spectator");
	if (args->ar_localflocks)
		seq_puts(s, ",localflocks");
	if (args->ar_debug)
		seq_puts(s, ",debug");
	if (args->ar_posix_acl)
		seq_puts(s, ",acl");
	if (args->ar_quota != GFS2_QUOTA_DEFAULT) {
		char *state;
		switch (args->ar_quota) {
		case GFS2_QUOTA_OFF:
			state = "off";
			break;
		case GFS2_QUOTA_ACCOUNT:
			state = "account";
			break;
		case GFS2_QUOTA_ON:
			state = "on";
			break;
		default:
			state = "unknown";
			break;
		}
		seq_printf(s, ",quota=%s", state);
	}
	if (args->ar_suiddir)
		seq_puts(s, ",suiddir");
	if (args->ar_data != GFS2_DATA_DEFAULT) {
		char *state;
		switch (args->ar_data) {
		case GFS2_DATA_WRITEBACK:
			state = "writeback";
			break;
		case GFS2_DATA_ORDERED:
			state = "ordered";
			break;
		default:
			state = "unknown";
			break;
		}
		seq_printf(s, ",data=%s", state);
	}
	if (args->ar_discard)
		seq_puts(s, ",discard");
	val = sdp->sd_tune.gt_logd_secs;
	if (val != 30)
		seq_printf(s, ",commit=%d", val);
	val = sdp->sd_tune.gt_statfs_quantum;
	if (val != 30)
		seq_printf(s, ",statfs_quantum=%d", val);
	else if (sdp->sd_tune.gt_statfs_slow)
		seq_puts(s, ",statfs_quantum=0");
	val = sdp->sd_tune.gt_quota_quantum;
	if (val != 60)
		seq_printf(s, ",quota_quantum=%d", val);
	if (args->ar_statfs_percent)
		seq_printf(s, ",statfs_percent=%d", args->ar_statfs_percent);
	if (args->ar_errors != GFS2_ERRORS_DEFAULT) {
		const char *state;

		switch (args->ar_errors) {
		case GFS2_ERRORS_WITHDRAW:
			state = "withdraw";
			break;
		case GFS2_ERRORS_PANIC:
			state = "panic";
			break;
		default:
			state = "unknown";
			break;
		}
		seq_printf(s, ",errors=%s", state);
	}
	if (test_bit(SDF_NOBARRIERS, &sdp->sd_flags))
		seq_puts(s, ",nobarrier");
	if (test_bit(SDF_DEMOTE, &sdp->sd_flags))
		seq_puts(s, ",demote_interface_used");
	if (args->ar_rgrplvb)
		seq_puts(s, ",rgrplvb");
	if (args->ar_loccookie)
		seq_puts(s, ",loccookie");
	return 0;
}

static void gfs2_final_release_pages(struct gfs2_inode *ip)
{
	struct inode *inode = &ip->i_inode;
	struct gfs2_glock *gl = ip->i_gl;

	truncate_inode_pages(gfs2_glock2aspace(ip->i_gl), 0);
	truncate_inode_pages(&inode->i_data, 0);

	if (atomic_read(&gl->gl_revokes) == 0) {
		clear_bit(GLF_LFLUSH, &gl->gl_flags);
		clear_bit(GLF_DIRTY, &gl->gl_flags);
	}
}

static int gfs2_dinode_dealloc(struct gfs2_inode *ip)
{
	struct gfs2_sbd *sdp = GFS2_SB(&ip->i_inode);
	struct gfs2_rgrpd *rgd;
	struct gfs2_holder gh;
	int error;

	if (gfs2_get_inode_blocks(&ip->i_inode) != 1) {
		gfs2_consist_inode(ip);
		return -EIO;
	}

	error = gfs2_rindex_update(sdp);
	if (error)
		return error;

	error = gfs2_quota_hold(ip, NO_UID_QUOTA_CHANGE, NO_GID_QUOTA_CHANGE);
	if (error)
		return error;

	rgd = gfs2_blk2rgrpd(sdp, ip->i_no_addr, 1);
	if (!rgd) {
		gfs2_consist_inode(ip);
		error = -EIO;
		goto out_qs;
	}

	error = gfs2_glock_nq_init(rgd->rd_gl, LM_ST_EXCLUSIVE,
				   LM_FLAG_NODE_SCOPE, &gh);
	if (error)
		goto out_qs;

	error = gfs2_trans_begin(sdp, RES_RG_BIT + RES_STATFS + RES_QUOTA,
				 sdp->sd_jdesc->jd_blocks);
	if (error)
		goto out_rg_gunlock;

	gfs2_free_di(rgd, ip);

	gfs2_final_release_pages(ip);

	gfs2_trans_end(sdp);

out_rg_gunlock:
	gfs2_glock_dq_uninit(&gh);
out_qs:
	gfs2_quota_unhold(ip);
	return error;
}

/**
 * gfs2_glock_put_eventually
 * @gl:	The glock to put
 *
 * When under memory pressure, trigger a deferred glock put to make sure we
 * won't call into DLM and deadlock.  Otherwise, put the glock directly.
 */

static void gfs2_glock_put_eventually(struct gfs2_glock *gl)
{
	if (current->flags & PF_MEMALLOC)
		gfs2_glock_queue_put(gl);
	else
		gfs2_glock_put(gl);
}

static bool gfs2_upgrade_iopen_glock(struct inode *inode)
{
	struct gfs2_inode *ip = GFS2_I(inode);
	struct gfs2_sbd *sdp = GFS2_SB(inode);
	struct gfs2_holder *gh = &ip->i_iopen_gh;
	long timeout = 5 * HZ;
	int error;

	gh->gh_flags |= GL_NOCACHE;
	gfs2_glock_dq_wait(gh);

	/*
	 * If there are no other lock holders, we'll get the lock immediately.
	 * Otherwise, the other nodes holding the lock will be notified about
	 * our locking request.  If they don't have the inode open, they'll
	 * evict the cached inode and release the lock.  Otherwise, if they
	 * poke the inode glock, we'll take this as an indication that they
	 * still need the iopen glock and that they'll take care of deleting
	 * the inode when they're done.  As a last resort, if another node
	 * keeps holding the iopen glock without showing any activity on the
	 * inode glock, we'll eventually time out.
	 *
	 * Note that we're passing the LM_FLAG_TRY_1CB flag to the first
	 * locking request as an optimization to notify lock holders as soon as
	 * possible.  Without that flag, they'd be notified implicitly by the
	 * second locking request.
	 */

	gfs2_holder_reinit(LM_ST_EXCLUSIVE, LM_FLAG_TRY_1CB | GL_NOCACHE, gh);
	error = gfs2_glock_nq(gh);
	if (error != GLR_TRYFAILED)
		return !error;

	gfs2_holder_reinit(LM_ST_EXCLUSIVE, GL_ASYNC | GL_NOCACHE, gh);
	error = gfs2_glock_nq(gh);
	if (error)
		return false;

	timeout = wait_event_interruptible_timeout(sdp->sd_async_glock_wait,
		!test_bit(HIF_WAIT, &gh->gh_iflags) ||
		test_bit(GLF_DEMOTE, &ip->i_gl->gl_flags),
		timeout);
	if (!test_bit(HIF_HOLDER, &gh->gh_iflags)) {
		gfs2_glock_dq(gh);
		return false;
	}
	return true;
}

/**
 * evict_should_delete - determine whether the inode is eligible for deletion
 * @inode: The inode to evict
 * @gh: The glock holder structure
 *
 * This function determines whether the evicted inode is eligible to be deleted
 * and locks the inode glock.
 *
 * Returns: the fate of the dinode
 */
static enum dinode_demise evict_should_delete(struct inode *inode,
					      struct gfs2_holder *gh)
{
	struct gfs2_inode *ip = GFS2_I(inode);
	struct super_block *sb = inode->i_sb;
	struct gfs2_sbd *sdp = sb->s_fs_info;
	int ret;

	if (test_bit(GIF_ALLOC_FAILED, &ip->i_flags)) {
		BUG_ON(!gfs2_glock_is_locked_by_me(ip->i_gl));
		goto should_delete;
	}

	if (test_bit(GIF_DEFERRED_DELETE, &ip->i_flags))
		return SHOULD_DEFER_EVICTION;

	/* Deletes should never happen under memory pressure anymore.  */
	if (WARN_ON_ONCE(current->flags & PF_MEMALLOC))
		return SHOULD_DEFER_EVICTION;

	/* Must not read inode block until block type has been verified */
	ret = gfs2_glock_nq_init(ip->i_gl, LM_ST_EXCLUSIVE, GL_SKIP, gh);
	if (unlikely(ret)) {
		glock_clear_object(ip->i_iopen_gh.gh_gl, ip);
		ip->i_iopen_gh.gh_flags |= GL_NOCACHE;
		gfs2_glock_dq_uninit(&ip->i_iopen_gh);
		return SHOULD_DEFER_EVICTION;
	}

	if (gfs2_inode_already_deleted(ip->i_gl, ip->i_no_formal_ino))
		return SHOULD_NOT_DELETE_DINODE;
	ret = gfs2_check_blk_type(sdp, ip->i_no_addr, GFS2_BLKST_UNLINKED);
	if (ret)
		return SHOULD_NOT_DELETE_DINODE;

<<<<<<< HEAD
	if (test_bit(GLF_INSTANTIATE_NEEDED, &ip->i_gl->gl_flags)) {
		ret = gfs2_instantiate(gh);
		if (ret)
			return SHOULD_NOT_DELETE_DINODE;
	}
=======
	ret = gfs2_instantiate(gh);
	if (ret)
		return SHOULD_NOT_DELETE_DINODE;
>>>>>>> 754e0b0e

	/*
	 * The inode may have been recreated in the meantime.
	 */
	if (inode->i_nlink)
		return SHOULD_NOT_DELETE_DINODE;

should_delete:
	if (gfs2_holder_initialized(&ip->i_iopen_gh) &&
	    test_bit(HIF_HOLDER, &ip->i_iopen_gh.gh_iflags)) {
		if (!gfs2_upgrade_iopen_glock(inode)) {
			gfs2_holder_uninit(&ip->i_iopen_gh);
			return SHOULD_NOT_DELETE_DINODE;
		}
	}
	return SHOULD_DELETE_DINODE;
}

/**
 * evict_unlinked_inode - delete the pieces of an unlinked evicted inode
 * @inode: The inode to evict
 */
static int evict_unlinked_inode(struct inode *inode)
{
	struct gfs2_inode *ip = GFS2_I(inode);
	int ret;

	if (S_ISDIR(inode->i_mode) &&
	    (ip->i_diskflags & GFS2_DIF_EXHASH)) {
		ret = gfs2_dir_exhash_dealloc(ip);
		if (ret)
			goto out;
	}

	if (ip->i_eattr) {
		ret = gfs2_ea_dealloc(ip);
		if (ret)
			goto out;
	}

	if (!gfs2_is_stuffed(ip)) {
		ret = gfs2_file_dealloc(ip);
		if (ret)
			goto out;
	}

	/* We're about to clear the bitmap for the dinode, but as soon as we
	   do, gfs2_create_inode can create another inode at the same block
	   location and try to set gl_object again. We clear gl_object here so
	   that subsequent inode creates don't see an old gl_object. */
	glock_clear_object(ip->i_gl, ip);
	ret = gfs2_dinode_dealloc(ip);
	gfs2_inode_remember_delete(ip->i_gl, ip->i_no_formal_ino);
out:
	return ret;
}

/*
 * evict_linked_inode - evict an inode whose dinode has not been unlinked
 * @inode: The inode to evict
 */
static int evict_linked_inode(struct inode *inode)
{
	struct super_block *sb = inode->i_sb;
	struct gfs2_sbd *sdp = sb->s_fs_info;
	struct gfs2_inode *ip = GFS2_I(inode);
	struct address_space *metamapping;
	int ret;

	gfs2_log_flush(sdp, ip->i_gl, GFS2_LOG_HEAD_FLUSH_NORMAL |
		       GFS2_LFC_EVICT_INODE);
	metamapping = gfs2_glock2aspace(ip->i_gl);
	if (test_bit(GLF_DIRTY, &ip->i_gl->gl_flags)) {
		filemap_fdatawrite(metamapping);
		filemap_fdatawait(metamapping);
	}
	write_inode_now(inode, 1);
	gfs2_ail_flush(ip->i_gl, 0);

	ret = gfs2_trans_begin(sdp, 0, sdp->sd_jdesc->jd_blocks);
	if (ret)
		return ret;

	/* Needs to be done before glock release & also in a transaction */
	truncate_inode_pages(&inode->i_data, 0);
	truncate_inode_pages(metamapping, 0);
	gfs2_trans_end(sdp);
	return 0;
}

/**
 * gfs2_evict_inode - Remove an inode from cache
 * @inode: The inode to evict
 *
 * There are three cases to consider:
 * 1. i_nlink == 0, we are final opener (and must deallocate)
 * 2. i_nlink == 0, we are not the final opener (and cannot deallocate)
 * 3. i_nlink > 0
 *
 * If the fs is read only, then we have to treat all cases as per #3
 * since we are unable to do any deallocation. The inode will be
 * deallocated by the next read/write node to attempt an allocation
 * in the same resource group
 *
 * We have to (at the moment) hold the inodes main lock to cover
 * the gap between unlocking the shared lock on the iopen lock and
 * taking the exclusive lock. I'd rather do a shared -> exclusive
 * conversion on the iopen lock, but we can change that later. This
 * is safe, just less efficient.
 */

static void gfs2_evict_inode(struct inode *inode)
{
	struct super_block *sb = inode->i_sb;
	struct gfs2_sbd *sdp = sb->s_fs_info;
	struct gfs2_inode *ip = GFS2_I(inode);
	struct gfs2_holder gh;
	int ret;

	if (test_bit(GIF_FREE_VFS_INODE, &ip->i_flags)) {
		clear_inode(inode);
		return;
	}

	if (inode->i_nlink || sb_rdonly(sb))
		goto out;

	gfs2_holder_mark_uninitialized(&gh);
	ret = evict_should_delete(inode, &gh);
	if (ret == SHOULD_DEFER_EVICTION)
		goto out;
	if (ret == SHOULD_DELETE_DINODE)
		ret = evict_unlinked_inode(inode);
	else
		ret = evict_linked_inode(inode);

	if (gfs2_rs_active(&ip->i_res))
		gfs2_rs_deltree(&ip->i_res);

	if (gfs2_holder_initialized(&gh)) {
		glock_clear_object(ip->i_gl, ip);
		gfs2_glock_dq_uninit(&gh);
	}
	if (ret && ret != GLR_TRYFAILED && ret != -EROFS)
		fs_warn(sdp, "gfs2_evict_inode: %d\n", ret);
out:
	truncate_inode_pages_final(&inode->i_data);
	if (ip->i_qadata)
		gfs2_assert_warn(sdp, ip->i_qadata->qa_ref == 0);
	gfs2_rs_delete(ip, NULL);
	gfs2_ordered_del_inode(ip);
	clear_inode(inode);
	gfs2_dir_hash_inval(ip);
	if (gfs2_holder_initialized(&ip->i_iopen_gh)) {
		struct gfs2_glock *gl = ip->i_iopen_gh.gh_gl;

		glock_clear_object(gl, ip);
		if (test_bit(HIF_HOLDER, &ip->i_iopen_gh.gh_iflags)) {
			ip->i_iopen_gh.gh_flags |= GL_NOCACHE;
			gfs2_glock_dq(&ip->i_iopen_gh);
		}
		gfs2_glock_hold(gl);
		gfs2_holder_uninit(&ip->i_iopen_gh);
		gfs2_glock_put_eventually(gl);
	}
	if (ip->i_gl) {
		glock_clear_object(ip->i_gl, ip);
		wait_on_bit_io(&ip->i_flags, GIF_GLOP_PENDING, TASK_UNINTERRUPTIBLE);
		gfs2_glock_add_to_lru(ip->i_gl);
		gfs2_glock_put_eventually(ip->i_gl);
		ip->i_gl = NULL;
	}
}

static struct inode *gfs2_alloc_inode(struct super_block *sb)
{
	struct gfs2_inode *ip;

	ip = kmem_cache_alloc(gfs2_inode_cachep, GFP_KERNEL);
	if (!ip)
		return NULL;
	ip->i_flags = 0;
	ip->i_gl = NULL;
	gfs2_holder_mark_uninitialized(&ip->i_iopen_gh);
	memset(&ip->i_res, 0, sizeof(ip->i_res));
	RB_CLEAR_NODE(&ip->i_res.rs_node);
	ip->i_rahead = 0;
	return &ip->i_inode;
}

static void gfs2_free_inode(struct inode *inode)
{
	kmem_cache_free(gfs2_inode_cachep, GFS2_I(inode));
}

extern void free_local_statfs_inodes(struct gfs2_sbd *sdp)
{
	struct local_statfs_inode *lsi, *safe;

	/* Run through the statfs inodes list to iput and free memory */
	list_for_each_entry_safe(lsi, safe, &sdp->sd_sc_inodes_list, si_list) {
		if (lsi->si_jid == sdp->sd_jdesc->jd_jid)
			sdp->sd_sc_inode = NULL; /* belongs to this node */
		if (lsi->si_sc_inode)
			iput(lsi->si_sc_inode);
		list_del(&lsi->si_list);
		kfree(lsi);
	}
}

extern struct inode *find_local_statfs_inode(struct gfs2_sbd *sdp,
					     unsigned int index)
{
	struct local_statfs_inode *lsi;

	/* Return the local (per node) statfs inode in the
	 * sdp->sd_sc_inodes_list corresponding to the 'index'. */
	list_for_each_entry(lsi, &sdp->sd_sc_inodes_list, si_list) {
		if (lsi->si_jid == index)
			return lsi->si_sc_inode;
	}
	return NULL;
}

const struct super_operations gfs2_super_ops = {
	.alloc_inode		= gfs2_alloc_inode,
	.free_inode		= gfs2_free_inode,
	.write_inode		= gfs2_write_inode,
	.dirty_inode		= gfs2_dirty_inode,
	.evict_inode		= gfs2_evict_inode,
	.put_super		= gfs2_put_super,
	.sync_fs		= gfs2_sync_fs,
	.freeze_super		= gfs2_freeze,
	.thaw_super		= gfs2_unfreeze,
	.statfs			= gfs2_statfs,
	.drop_inode		= gfs2_drop_inode,
	.show_options		= gfs2_show_options,
};
<|MERGE_RESOLUTION|>--- conflicted
+++ resolved
@@ -1244,17 +1244,9 @@
 	if (ret)
 		return SHOULD_NOT_DELETE_DINODE;
 
-<<<<<<< HEAD
-	if (test_bit(GLF_INSTANTIATE_NEEDED, &ip->i_gl->gl_flags)) {
-		ret = gfs2_instantiate(gh);
-		if (ret)
-			return SHOULD_NOT_DELETE_DINODE;
-	}
-=======
 	ret = gfs2_instantiate(gh);
 	if (ret)
 		return SHOULD_NOT_DELETE_DINODE;
->>>>>>> 754e0b0e
 
 	/*
 	 * The inode may have been recreated in the meantime.
