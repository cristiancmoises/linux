--- conflicted
+++ resolved
@@ -208,11 +208,7 @@
 	write_lock(&tree->lock);
 	em = lookup_extent_mapping(tree, start, len);
 
-<<<<<<< HEAD
-	WARN_ON(em->start != start || !em);
-=======
 	WARN_ON(!em || em->start != start);
->>>>>>> 22763c5c
 
 	if (!em)
 		goto out;
