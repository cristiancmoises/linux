--- conflicted
+++ resolved
@@ -447,12 +447,7 @@
 {
 	int i;
 
-<<<<<<< HEAD
-	if (pdev) {
-=======
 	if (!IS_ERR_OR_NULL(pdev)) {
-		device_remove_properties(&pdev->dev);
->>>>>>> 16df1456
 		device_del(&pdev->dev);
 
 		if (pdev->id_auto) {
