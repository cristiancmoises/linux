--- conflicted
+++ resolved
@@ -1088,7 +1088,6 @@
 	base = devm_platform_get_and_ioremap_resource(pdev, idx, &res);
 	if (!IS_ERR(base))
 		*len = resource_size(res);
-<<<<<<< HEAD
 
 	return base;
 }
@@ -1102,21 +1101,6 @@
 	if (IS_ERR(dss->ahb.base))
 		return PTR_ERR(dss->ahb.base);
 
-=======
-
-	return base;
-}
-
-static int dp_catalog_get_io(struct dp_catalog_private *catalog)
-{
-	struct platform_device *pdev = to_platform_device(catalog->dev);
-	struct dss_io_data *dss = &catalog->io;
-
-	dss->ahb.base = dp_ioremap(pdev, 0, &dss->ahb.len);
-	if (IS_ERR(dss->ahb.base))
-		return PTR_ERR(dss->ahb.base);
-
->>>>>>> 4be445f5
 	dss->aux.base = dp_ioremap(pdev, 1, &dss->aux.len);
 	if (IS_ERR(dss->aux.base)) {
 		/*
