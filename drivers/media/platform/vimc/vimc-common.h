/* SPDX-License-Identifier: GPL-2.0-or-later */
/*
 * vimc-common.h Virtual Media Controller Driver
 *
 * Copyright (C) 2015-2017 Helen Koike <helen.fornazier@gmail.com>
 */

#ifndef _VIMC_COMMON_H_
#define _VIMC_COMMON_H_

#include <linux/slab.h>
#include <media/media-device.h>
#include <media/v4l2-device.h>

<<<<<<< HEAD
=======
#include "vimc-streamer.h"

>>>>>>> 0ecfebd2
#define VIMC_PDEV_NAME "vimc"

/* VIMC-specific controls */
#define VIMC_CID_VIMC_BASE		(0x00f00000 | 0xf000)
#define VIMC_CID_VIMC_CLASS		(0x00f00000 | 1)
#define VIMC_CID_TEST_PATTERN		(VIMC_CID_VIMC_BASE + 0)

#define VIMC_FRAME_MAX_WIDTH 4096
#define VIMC_FRAME_MAX_HEIGHT 2160
#define VIMC_FRAME_MIN_WIDTH 16
#define VIMC_FRAME_MIN_HEIGHT 16

#define VIMC_FRAME_INDEX(lin, col, width, bpp) ((lin * width + col) * bpp)

/**
 * struct vimc_colorimetry_clamp - Adjust colorimetry parameters
 *
 * @fmt:		the pointer to struct v4l2_pix_format or
 *			struct v4l2_mbus_framefmt
 *
 * Entities must check if colorimetry given by the userspace is valid, if not
 * then set them as DEFAULT
 */
#define vimc_colorimetry_clamp(fmt)					\
do {									\
	if ((fmt)->colorspace == V4L2_COLORSPACE_DEFAULT		\
	    || (fmt)->colorspace > V4L2_COLORSPACE_DCI_P3) {		\
		(fmt)->colorspace = V4L2_COLORSPACE_DEFAULT;		\
		(fmt)->ycbcr_enc = V4L2_YCBCR_ENC_DEFAULT;		\
		(fmt)->quantization = V4L2_QUANTIZATION_DEFAULT;	\
		(fmt)->xfer_func = V4L2_XFER_FUNC_DEFAULT;		\
	}								\
	if ((fmt)->ycbcr_enc > V4L2_YCBCR_ENC_SMPTE240M)		\
		(fmt)->ycbcr_enc = V4L2_YCBCR_ENC_DEFAULT;		\
	if ((fmt)->quantization > V4L2_QUANTIZATION_LIM_RANGE)		\
		(fmt)->quantization = V4L2_QUANTIZATION_DEFAULT;	\
	if ((fmt)->xfer_func > V4L2_XFER_FUNC_SMPTE2084)		\
		(fmt)->xfer_func = V4L2_XFER_FUNC_DEFAULT;		\
} while (0)

/**
 * struct vimc_platform_data - platform data to components
 *
 * @entity_name:	The name of the entity to be created
 *
 * Board setup code will often provide additional information using the device's
 * platform_data field to hold additional information.
 * When injecting a new platform_device in the component system the core needs
 * to provide to the corresponding submodules the name of the entity that should
 * be used when registering the subdevice in the Media Controller system.
 */
struct vimc_platform_data {
	char entity_name[32];
};

/**
 * struct vimc_ent_device - core struct that represents a node in the topology
 *
 * @ent:		the pointer to struct media_entity for the node
 * @pads:		the list of pads of the node
 * @process_frame:	callback send a frame to that node
 * @vdev_get_format:	callback that returns the current format a pad, used
 *			only when is_media_entity_v4l2_video_device(ent) returns
 *			true
 *
 * Each node of the topology must create a vimc_ent_device struct. Depending on
 * the node it will be of an instance of v4l2_subdev or video_device struct
 * where both contains a struct media_entity.
 * Those structures should embedded the vimc_ent_device struct through
 * v4l2_set_subdevdata() and video_set_drvdata() respectivaly, allowing the
 * vimc_ent_device struct to be retrieved from the corresponding struct
 * media_entity
 */
struct vimc_ent_device {
	struct media_entity *ent;
	struct media_pad *pads;
<<<<<<< HEAD
=======
	struct vimc_stream *stream;
>>>>>>> 0ecfebd2
	void * (*process_frame)(struct vimc_ent_device *ved,
				const void *frame);
	void (*vdev_get_format)(struct vimc_ent_device *ved,
			      struct v4l2_pix_format *fmt);
};

/**
<<<<<<< HEAD
=======
 * vimc_mbus_code_supported - helper to check supported mbus codes
 *
 * Helper function to check if mbus code is enumerated by vimc_enum_mbus_code()
 */
bool vimc_mbus_code_supported(__u32 code);

/**
 * vimc_enum_mbus_code - enumerate mbus codes
 *
 * Helper function to be pluged in .enum_mbus_code from
 * struct v4l2_subdev_pad_ops.
 */
int vimc_enum_mbus_code(struct v4l2_subdev *sd,
			struct v4l2_subdev_pad_config *cfg,
			struct v4l2_subdev_mbus_code_enum *code);

/**
>>>>>>> 0ecfebd2
 * vimc_pads_init - initialize pads
 *
 * @num_pads:	number of pads to initialize
 * @pads_flags:	flags to use in each pad
 *
 * Helper functions to allocate/initialize pads
 */
struct media_pad *vimc_pads_init(u16 num_pads,
				 const unsigned long *pads_flag);

/**
 * vimc_pads_cleanup - free pads
 *
 * @pads: pointer to the pads
 *
 * Helper function to free the pads initialized with vimc_pads_init
 */
static inline void vimc_pads_cleanup(struct media_pad *pads)
{
	kfree(pads);
}

/**
 * vimc_pipeline_s_stream - start stream through the pipeline
 *
 * @ent:		the pointer to struct media_entity for the node
 * @enable:		1 to start the stream and 0 to stop
 *
 * Helper function to call the s_stream of the subdevices connected
 * in all the sink pads of the entity
 */
int vimc_pipeline_s_stream(struct media_entity *ent, int enable);

/**
 * vimc_ent_sd_register - initialize and register a subdev node
 *
 * @ved:	the vimc_ent_device struct to be initialize
 * @sd:		the v4l2_subdev struct to be initialize and registered
 * @v4l2_dev:	the v4l2 device to register the v4l2_subdev
 * @name:	name of the sub-device. Please notice that the name must be
 *		unique.
 * @function:	media entity function defined by MEDIA_ENT_F_* macros
 * @num_pads:	number of pads to initialize
 * @pads_flag:	flags to use in each pad
 * @sd_int_ops:	pointer to &struct v4l2_subdev_internal_ops
 * @sd_ops:	pointer to &struct v4l2_subdev_ops.
 *
 * Helper function initialize and register the struct vimc_ent_device and struct
 * v4l2_subdev which represents a subdev node in the topology
 */
int vimc_ent_sd_register(struct vimc_ent_device *ved,
			 struct v4l2_subdev *sd,
			 struct v4l2_device *v4l2_dev,
			 const char *const name,
			 u32 function,
			 u16 num_pads,
			 const unsigned long *pads_flag,
			 const struct v4l2_subdev_internal_ops *sd_int_ops,
			 const struct v4l2_subdev_ops *sd_ops);

/**
 * vimc_ent_sd_unregister - cleanup and unregister a subdev node
 *
 * @ved:	the vimc_ent_device struct to be cleaned up
 * @sd:		the v4l2_subdev struct to be unregistered
 *
 * Helper function cleanup and unregister the struct vimc_ent_device and struct
 * v4l2_subdev which represents a subdev node in the topology
 */
void vimc_ent_sd_unregister(struct vimc_ent_device *ved,
			    struct v4l2_subdev *sd);

/**
 * vimc_link_validate - validates a media link
 *
 * @link: pointer to &struct media_link
 *
 * This function calls validates if a media link is valid for streaming.
 */
int vimc_link_validate(struct media_link *link);

#endif<|MERGE_RESOLUTION|>--- conflicted
+++ resolved
@@ -12,11 +12,8 @@
 #include <media/media-device.h>
 #include <media/v4l2-device.h>
 
-<<<<<<< HEAD
-=======
 #include "vimc-streamer.h"
 
->>>>>>> 0ecfebd2
 #define VIMC_PDEV_NAME "vimc"
 
 /* VIMC-specific controls */
@@ -93,10 +90,7 @@
 struct vimc_ent_device {
 	struct media_entity *ent;
 	struct media_pad *pads;
-<<<<<<< HEAD
-=======
 	struct vimc_stream *stream;
->>>>>>> 0ecfebd2
 	void * (*process_frame)(struct vimc_ent_device *ved,
 				const void *frame);
 	void (*vdev_get_format)(struct vimc_ent_device *ved,
@@ -104,8 +98,6 @@
 };
 
 /**
-<<<<<<< HEAD
-=======
  * vimc_mbus_code_supported - helper to check supported mbus codes
  *
  * Helper function to check if mbus code is enumerated by vimc_enum_mbus_code()
@@ -123,7 +115,6 @@
 			struct v4l2_subdev_mbus_code_enum *code);
 
 /**
->>>>>>> 0ecfebd2
  * vimc_pads_init - initialize pads
  *
  * @num_pads:	number of pads to initialize
