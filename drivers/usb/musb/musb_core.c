// SPDX-License-Identifier: GPL-2.0
/*
 * MUSB OTG driver core code
 *
 * Copyright 2005 Mentor Graphics Corporation
 * Copyright (C) 2005-2006 by Texas Instruments
 * Copyright (C) 2006-2007 Nokia Corporation
 */

/*
 * Inventra (Multipoint) Dual-Role Controller Driver for Linux.
 *
 * This consists of a Host Controller Driver (HCD) and a peripheral
 * controller driver implementing the "Gadget" API; OTG support is
 * in the works.  These are normal Linux-USB controller drivers which
 * use IRQs and have no dedicated thread.
 *
 * This version of the driver has only been used with products from
 * Texas Instruments.  Those products integrate the Inventra logic
 * with other DMA, IRQ, and bus modules, as well as other logic that
 * needs to be reflected in this driver.
 *
 *
 * NOTE:  the original Mentor code here was pretty much a collection
 * of mechanisms that don't seem to have been fully integrated/working
 * for *any* Linux kernel version.  This version aims at Linux 2.6.now,
 * Key open issues include:
 *
 *  - Lack of host-side transaction scheduling, for all transfer types.
 *    The hardware doesn't do it; instead, software must.
 *
 *    This is not an issue for OTG devices that don't support external
 *    hubs, but for more "normal" USB hosts it's a user issue that the
 *    "multipoint" support doesn't scale in the expected ways.  That
 *    includes DaVinci EVM in a common non-OTG mode.
 *
 *      * Control and bulk use dedicated endpoints, and there's as
 *        yet no mechanism to either (a) reclaim the hardware when
 *        peripherals are NAKing, which gets complicated with bulk
 *        endpoints, or (b) use more than a single bulk endpoint in
 *        each direction.
 *
 *        RESULT:  one device may be perceived as blocking another one.
 *
 *      * Interrupt and isochronous will dynamically allocate endpoint
 *        hardware, but (a) there's no record keeping for bandwidth;
 *        (b) in the common case that few endpoints are available, there
 *        is no mechanism to reuse endpoints to talk to multiple devices.
 *
 *        RESULT:  At one extreme, bandwidth can be overcommitted in
 *        some hardware configurations, no faults will be reported.
 *        At the other extreme, the bandwidth capabilities which do
 *        exist tend to be severely undercommitted.  You can't yet hook
 *        up both a keyboard and a mouse to an external USB hub.
 */

/*
 * This gets many kinds of configuration information:
 *	- Kconfig for everything user-configurable
 *	- platform_device for addressing, irq, and platform_data
 *	- platform_data is mostly for board-specific information
 *	  (plus recentrly, SOC or family details)
 *
 * Most of the conditional compilation will (someday) vanish.
 */

#include <linux/module.h>
#include <linux/kernel.h>
#include <linux/sched.h>
#include <linux/slab.h>
#include <linux/list.h>
#include <linux/kobject.h>
#include <linux/prefetch.h>
#include <linux/platform_device.h>
#include <linux/io.h>
#include <linux/iopoll.h>
#include <linux/dma-mapping.h>
#include <linux/usb.h>
#include <linux/usb/of.h>

#include "musb_core.h"
#include "musb_trace.h"

#define TA_WAIT_BCON(m) max_t(int, (m)->a_wait_bcon, OTG_TIME_A_WAIT_BCON)


#define DRIVER_AUTHOR "Mentor Graphics, Texas Instruments, Nokia"
#define DRIVER_DESC "Inventra Dual-Role USB Controller Driver"

#define MUSB_VERSION "6.0"

#define DRIVER_INFO DRIVER_DESC ", v" MUSB_VERSION

#define MUSB_DRIVER_NAME "musb-hdrc"
const char musb_driver_name[] = MUSB_DRIVER_NAME;

MODULE_DESCRIPTION(DRIVER_INFO);
MODULE_AUTHOR(DRIVER_AUTHOR);
MODULE_LICENSE("GPL");
MODULE_ALIAS("platform:" MUSB_DRIVER_NAME);


/*-------------------------------------------------------------------------*/

static inline struct musb *dev_to_musb(struct device *dev)
{
	return dev_get_drvdata(dev);
}

enum musb_mode musb_get_mode(struct device *dev)
{
	enum usb_dr_mode mode;

	mode = usb_get_dr_mode(dev);
	switch (mode) {
	case USB_DR_MODE_HOST:
		return MUSB_HOST;
	case USB_DR_MODE_PERIPHERAL:
		return MUSB_PERIPHERAL;
	case USB_DR_MODE_OTG:
	case USB_DR_MODE_UNKNOWN:
	default:
		return MUSB_OTG;
	}
}
EXPORT_SYMBOL_GPL(musb_get_mode);

/*-------------------------------------------------------------------------*/

static int musb_ulpi_read(struct usb_phy *phy, u32 reg)
{
	void __iomem *addr = phy->io_priv;
	int	i = 0;
	u8	r;
	u8	power;
	int	ret;

	pm_runtime_get_sync(phy->io_dev);

	/* Make sure the transceiver is not in low power mode */
	power = musb_readb(addr, MUSB_POWER);
	power &= ~MUSB_POWER_SUSPENDM;
	musb_writeb(addr, MUSB_POWER, power);

	/* REVISIT: musbhdrc_ulpi_an.pdf recommends setting the
	 * ULPICarKitControlDisableUTMI after clearing POWER_SUSPENDM.
	 */

	musb_writeb(addr, MUSB_ULPI_REG_ADDR, (u8)reg);
	musb_writeb(addr, MUSB_ULPI_REG_CONTROL,
			MUSB_ULPI_REG_REQ | MUSB_ULPI_RDN_WR);

	while (!(musb_readb(addr, MUSB_ULPI_REG_CONTROL)
				& MUSB_ULPI_REG_CMPLT)) {
		i++;
		if (i == 10000) {
			ret = -ETIMEDOUT;
			goto out;
		}

	}
	r = musb_readb(addr, MUSB_ULPI_REG_CONTROL);
	r &= ~MUSB_ULPI_REG_CMPLT;
	musb_writeb(addr, MUSB_ULPI_REG_CONTROL, r);

	ret = musb_readb(addr, MUSB_ULPI_REG_DATA);

out:
	pm_runtime_put(phy->io_dev);

	return ret;
}

static int musb_ulpi_write(struct usb_phy *phy, u32 val, u32 reg)
{
	void __iomem *addr = phy->io_priv;
	int	i = 0;
	u8	r = 0;
	u8	power;
	int	ret = 0;

	pm_runtime_get_sync(phy->io_dev);

	/* Make sure the transceiver is not in low power mode */
	power = musb_readb(addr, MUSB_POWER);
	power &= ~MUSB_POWER_SUSPENDM;
	musb_writeb(addr, MUSB_POWER, power);

	musb_writeb(addr, MUSB_ULPI_REG_ADDR, (u8)reg);
	musb_writeb(addr, MUSB_ULPI_REG_DATA, (u8)val);
	musb_writeb(addr, MUSB_ULPI_REG_CONTROL, MUSB_ULPI_REG_REQ);

	while (!(musb_readb(addr, MUSB_ULPI_REG_CONTROL)
				& MUSB_ULPI_REG_CMPLT)) {
		i++;
		if (i == 10000) {
			ret = -ETIMEDOUT;
			goto out;
		}
	}

	r = musb_readb(addr, MUSB_ULPI_REG_CONTROL);
	r &= ~MUSB_ULPI_REG_CMPLT;
	musb_writeb(addr, MUSB_ULPI_REG_CONTROL, r);

out:
	pm_runtime_put(phy->io_dev);

	return ret;
}

static struct usb_phy_io_ops musb_ulpi_access = {
	.read = musb_ulpi_read,
	.write = musb_ulpi_write,
};

/*-------------------------------------------------------------------------*/

static u32 musb_default_fifo_offset(u8 epnum)
{
	return 0x20 + (epnum * 4);
}

/* "flat" mapping: each endpoint has its own i/o address */
static void musb_flat_ep_select(void __iomem *mbase, u8 epnum)
{
}

static u32 musb_flat_ep_offset(u8 epnum, u16 offset)
{
	return 0x100 + (0x10 * epnum) + offset;
}

/* "indexed" mapping: INDEX register controls register bank select */
static void musb_indexed_ep_select(void __iomem *mbase, u8 epnum)
{
	musb_writeb(mbase, MUSB_INDEX, epnum);
}

static u32 musb_indexed_ep_offset(u8 epnum, u16 offset)
{
	return 0x10 + offset;
}

static u32 musb_default_busctl_offset(u8 epnum, u16 offset)
{
	return 0x80 + (0x08 * epnum) + offset;
}

static u8 musb_default_readb(void __iomem *addr, u32 offset)
{
	u8 data =  __raw_readb(addr + offset);

	trace_musb_readb(__builtin_return_address(0), addr, offset, data);
	return data;
}

static void musb_default_writeb(void __iomem *addr, u32 offset, u8 data)
{
	trace_musb_writeb(__builtin_return_address(0), addr, offset, data);
	__raw_writeb(data, addr + offset);
}

static u16 musb_default_readw(void __iomem *addr, u32 offset)
{
	u16 data = __raw_readw(addr + offset);

	trace_musb_readw(__builtin_return_address(0), addr, offset, data);
	return data;
}

static void musb_default_writew(void __iomem *addr, u32 offset, u16 data)
{
	trace_musb_writew(__builtin_return_address(0), addr, offset, data);
	__raw_writew(data, addr + offset);
}

static u16 musb_default_get_toggle(struct musb_qh *qh, int is_out)
{
	void __iomem *epio = qh->hw_ep->regs;
	u16 csr;

	if (is_out)
		csr = musb_readw(epio, MUSB_TXCSR) & MUSB_TXCSR_H_DATATOGGLE;
	else
		csr = musb_readw(epio, MUSB_RXCSR) & MUSB_RXCSR_H_DATATOGGLE;

	return csr;
}

static u16 musb_default_set_toggle(struct musb_qh *qh, int is_out,
				   struct urb *urb)
{
	u16 csr;
	u16 toggle;

	toggle = usb_gettoggle(urb->dev, qh->epnum, is_out);

	if (is_out)
		csr = toggle ? (MUSB_TXCSR_H_WR_DATATOGGLE
				| MUSB_TXCSR_H_DATATOGGLE)
				: MUSB_TXCSR_CLRDATATOG;
	else
		csr = toggle ? (MUSB_RXCSR_H_WR_DATATOGGLE
				| MUSB_RXCSR_H_DATATOGGLE) : 0;

	return csr;
}

/*
 * Load an endpoint's FIFO
 */
static void musb_default_write_fifo(struct musb_hw_ep *hw_ep, u16 len,
				    const u8 *src)
{
	struct musb *musb = hw_ep->musb;
	void __iomem *fifo = hw_ep->fifo;

	if (unlikely(len == 0))
		return;

	prefetch((u8 *)src);

	dev_dbg(musb->controller, "%cX ep%d fifo %p count %d buf %p\n",
			'T', hw_ep->epnum, fifo, len, src);

	/* we can't assume unaligned reads work */
	if (likely((0x01 & (unsigned long) src) == 0)) {
		u16	index = 0;

		/* best case is 32bit-aligned source address */
		if ((0x02 & (unsigned long) src) == 0) {
			if (len >= 4) {
				iowrite32_rep(fifo, src + index, len >> 2);
				index += len & ~0x03;
			}
			if (len & 0x02) {
				__raw_writew(*(u16 *)&src[index], fifo);
				index += 2;
			}
		} else {
			if (len >= 2) {
				iowrite16_rep(fifo, src + index, len >> 1);
				index += len & ~0x01;
			}
		}
		if (len & 0x01)
			__raw_writeb(src[index], fifo);
	} else  {
		/* byte aligned */
		iowrite8_rep(fifo, src, len);
	}
}

/*
 * Unload an endpoint's FIFO
 */
static void musb_default_read_fifo(struct musb_hw_ep *hw_ep, u16 len, u8 *dst)
{
	struct musb *musb = hw_ep->musb;
	void __iomem *fifo = hw_ep->fifo;

	if (unlikely(len == 0))
		return;

	dev_dbg(musb->controller, "%cX ep%d fifo %p count %d buf %p\n",
			'R', hw_ep->epnum, fifo, len, dst);

	/* we can't assume unaligned writes work */
	if (likely((0x01 & (unsigned long) dst) == 0)) {
		u16	index = 0;

		/* best case is 32bit-aligned destination address */
		if ((0x02 & (unsigned long) dst) == 0) {
			if (len >= 4) {
				ioread32_rep(fifo, dst, len >> 2);
				index = len & ~0x03;
			}
			if (len & 0x02) {
				*(u16 *)&dst[index] = __raw_readw(fifo);
				index += 2;
			}
		} else {
			if (len >= 2) {
				ioread16_rep(fifo, dst, len >> 1);
				index = len & ~0x01;
			}
		}
		if (len & 0x01)
			dst[index] = __raw_readb(fifo);
	} else  {
		/* byte aligned */
		ioread8_rep(fifo, dst, len);
	}
}

/*
 * Old style IO functions
 */
u8 (*musb_readb)(void __iomem *addr, u32 offset);
EXPORT_SYMBOL_GPL(musb_readb);

void (*musb_writeb)(void __iomem *addr, u32 offset, u8 data);
EXPORT_SYMBOL_GPL(musb_writeb);

u8 (*musb_clearb)(void __iomem *addr, u32 offset);
EXPORT_SYMBOL_GPL(musb_clearb);

u16 (*musb_readw)(void __iomem *addr, u32 offset);
EXPORT_SYMBOL_GPL(musb_readw);

void (*musb_writew)(void __iomem *addr, u32 offset, u16 data);
EXPORT_SYMBOL_GPL(musb_writew);

u16 (*musb_clearw)(void __iomem *addr, u32 offset);
EXPORT_SYMBOL_GPL(musb_clearw);

u32 musb_readl(void __iomem *addr, u32 offset)
{
	u32 data = __raw_readl(addr + offset);

	trace_musb_readl(__builtin_return_address(0), addr, offset, data);
	return data;
}
EXPORT_SYMBOL_GPL(musb_readl);

void musb_writel(void __iomem *addr, u32 offset, u32 data)
{
	trace_musb_writel(__builtin_return_address(0), addr, offset, data);
	__raw_writel(data, addr + offset);
}
EXPORT_SYMBOL_GPL(musb_writel);

#ifndef CONFIG_MUSB_PIO_ONLY
struct dma_controller *
(*musb_dma_controller_create)(struct musb *musb, void __iomem *base);
EXPORT_SYMBOL(musb_dma_controller_create);

void (*musb_dma_controller_destroy)(struct dma_controller *c);
EXPORT_SYMBOL(musb_dma_controller_destroy);
#endif

/*
 * New style IO functions
 */
void musb_read_fifo(struct musb_hw_ep *hw_ep, u16 len, u8 *dst)
{
	return hw_ep->musb->io.read_fifo(hw_ep, len, dst);
}

void musb_write_fifo(struct musb_hw_ep *hw_ep, u16 len, const u8 *src)
{
	return hw_ep->musb->io.write_fifo(hw_ep, len, src);
}

static u8 musb_read_devctl(struct musb *musb)
{
	return musb_readb(musb->mregs, MUSB_DEVCTL);
}

/**
 * musb_set_host - set and initialize host mode
 * @musb: musb controller driver data
 *
 * At least some musb revisions need to enable devctl session bit in
 * peripheral mode to switch to host mode. Initializes things to host
 * mode and sets A_IDLE. SoC glue needs to advance state further
 * based on phy provided VBUS state.
 *
 * Note that the SoC glue code may need to wait for musb to settle
 * on enable before calling this to avoid babble.
 */
int musb_set_host(struct musb *musb)
{
	int error = 0;
	u8 devctl;

	if (!musb)
		return -EINVAL;

	devctl = musb_read_devctl(musb);
	if (!(devctl & MUSB_DEVCTL_BDEVICE)) {
		dev_info(musb->controller,
			 "%s: already in host mode: %02x\n",
			 __func__, devctl);
		goto init_data;
	}

	devctl |= MUSB_DEVCTL_SESSION;
	musb_writeb(musb->mregs, MUSB_DEVCTL, devctl);

	error = readx_poll_timeout(musb_read_devctl, musb, devctl,
				   !(devctl & MUSB_DEVCTL_BDEVICE), 5000,
				   1000000);
	if (error) {
		dev_err(musb->controller, "%s: could not set host: %02x\n",
			__func__, devctl);

		return error;
	}

init_data:
	musb->is_active = 1;
	musb->xceiv->otg->state = OTG_STATE_A_IDLE;
	MUSB_HST_MODE(musb);

	return error;
}
EXPORT_SYMBOL_GPL(musb_set_host);

/**
 * musb_set_peripheral - set and initialize peripheral mode
 * @musb: musb controller driver data
 *
 * Clears devctl session bit and initializes things for peripheral
 * mode and sets B_IDLE. SoC glue needs to advance state further
 * based on phy provided VBUS state.
 */
int musb_set_peripheral(struct musb *musb)
{
	int error = 0;
	u8 devctl;

	if (!musb)
		return -EINVAL;

	devctl = musb_read_devctl(musb);
	if (devctl & MUSB_DEVCTL_BDEVICE) {
		dev_info(musb->controller,
			 "%s: already in peripheral mode: %02x\n",
			 __func__, devctl);

		goto init_data;
	}

	devctl &= ~MUSB_DEVCTL_SESSION;
	musb_writeb(musb->mregs, MUSB_DEVCTL, devctl);

	error = readx_poll_timeout(musb_read_devctl, musb, devctl,
				   devctl & MUSB_DEVCTL_BDEVICE, 5000,
				   1000000);
	if (error) {
		dev_err(musb->controller, "%s: could not set peripheral: %02x\n",
			__func__, devctl);

		return error;
	}

init_data:
	musb->is_active = 0;
	musb->xceiv->otg->state = OTG_STATE_B_IDLE;
	MUSB_DEV_MODE(musb);

	return error;
}
EXPORT_SYMBOL_GPL(musb_set_peripheral);

/*-------------------------------------------------------------------------*/

/* for high speed test mode; see USB 2.0 spec 7.1.20 */
static const u8 musb_test_packet[53] = {
	/* implicit SYNC then DATA0 to start */

	/* JKJKJKJK x9 */
	0x00, 0x00, 0x00, 0x00, 0x00, 0x00, 0x00, 0x00, 0x00,
	/* JJKKJJKK x8 */
	0xaa, 0xaa, 0xaa, 0xaa, 0xaa, 0xaa, 0xaa, 0xaa,
	/* JJJJKKKK x8 */
	0xee, 0xee, 0xee, 0xee, 0xee, 0xee, 0xee, 0xee,
	/* JJJJJJJKKKKKKK x8 */
	0xfe, 0xff, 0xff, 0xff, 0xff, 0xff, 0xff, 0xff, 0xff, 0xff, 0xff, 0xff,
	/* JJJJJJJK x8 */
	0x7f, 0xbf, 0xdf, 0xef, 0xf7, 0xfb, 0xfd,
	/* JKKKKKKK x10, JK */
	0xfc, 0x7e, 0xbf, 0xdf, 0xef, 0xf7, 0xfb, 0xfd, 0x7e

	/* implicit CRC16 then EOP to end */
};

void musb_load_testpacket(struct musb *musb)
{
	void __iomem	*regs = musb->endpoints[0].regs;

	musb_ep_select(musb->mregs, 0);
	musb_write_fifo(musb->control_ep,
			sizeof(musb_test_packet), musb_test_packet);
	musb_writew(regs, MUSB_CSR0, MUSB_CSR0_TXPKTRDY);
}

/*-------------------------------------------------------------------------*/

/*
 * Handles OTG hnp timeouts, such as b_ase0_brst
 */
static void musb_otg_timer_func(struct timer_list *t)
{
	struct musb	*musb = from_timer(musb, t, otg_timer);
	unsigned long	flags;

	spin_lock_irqsave(&musb->lock, flags);
	switch (musb->xceiv->otg->state) {
	case OTG_STATE_B_WAIT_ACON:
		musb_dbg(musb,
			"HNP: b_wait_acon timeout; back to b_peripheral");
		musb_g_disconnect(musb);
		musb->xceiv->otg->state = OTG_STATE_B_PERIPHERAL;
		musb->is_active = 0;
		break;
	case OTG_STATE_A_SUSPEND:
	case OTG_STATE_A_WAIT_BCON:
		musb_dbg(musb, "HNP: %s timeout",
			usb_otg_state_string(musb->xceiv->otg->state));
		musb_platform_set_vbus(musb, 0);
		musb->xceiv->otg->state = OTG_STATE_A_WAIT_VFALL;
		break;
	default:
		musb_dbg(musb, "HNP: Unhandled mode %s",
			usb_otg_state_string(musb->xceiv->otg->state));
	}
	spin_unlock_irqrestore(&musb->lock, flags);
}

/*
 * Stops the HNP transition. Caller must take care of locking.
 */
void musb_hnp_stop(struct musb *musb)
{
	struct usb_hcd	*hcd = musb->hcd;
	void __iomem	*mbase = musb->mregs;
	u8	reg;

	musb_dbg(musb, "HNP: stop from %s",
			usb_otg_state_string(musb->xceiv->otg->state));

	switch (musb->xceiv->otg->state) {
	case OTG_STATE_A_PERIPHERAL:
		musb_g_disconnect(musb);
		musb_dbg(musb, "HNP: back to %s",
			usb_otg_state_string(musb->xceiv->otg->state));
		break;
	case OTG_STATE_B_HOST:
		musb_dbg(musb, "HNP: Disabling HR");
		if (hcd)
			hcd->self.is_b_host = 0;
		musb->xceiv->otg->state = OTG_STATE_B_PERIPHERAL;
		MUSB_DEV_MODE(musb);
		reg = musb_readb(mbase, MUSB_POWER);
		reg |= MUSB_POWER_SUSPENDM;
		musb_writeb(mbase, MUSB_POWER, reg);
		/* REVISIT: Start SESSION_REQUEST here? */
		break;
	default:
		musb_dbg(musb, "HNP: Stopping in unknown state %s",
			usb_otg_state_string(musb->xceiv->otg->state));
	}

	/*
	 * When returning to A state after HNP, avoid hub_port_rebounce(),
	 * which cause occasional OPT A "Did not receive reset after connect"
	 * errors.
	 */
	musb->port1_status &= ~(USB_PORT_STAT_C_CONNECTION << 16);
}

static void musb_recover_from_babble(struct musb *musb);

static void musb_handle_intr_resume(struct musb *musb, u8 devctl)
{
	musb_dbg(musb, "RESUME (%s)",
			usb_otg_state_string(musb->xceiv->otg->state));

	if (devctl & MUSB_DEVCTL_HM) {
		switch (musb->xceiv->otg->state) {
		case OTG_STATE_A_SUSPEND:
			/* remote wakeup? */
			musb->port1_status |=
					(USB_PORT_STAT_C_SUSPEND << 16)
					| MUSB_PORT_STAT_RESUME;
			musb->rh_timer = jiffies
				+ msecs_to_jiffies(USB_RESUME_TIMEOUT);
			musb->xceiv->otg->state = OTG_STATE_A_HOST;
			musb->is_active = 1;
			musb_host_resume_root_hub(musb);
			schedule_delayed_work(&musb->finish_resume_work,
				msecs_to_jiffies(USB_RESUME_TIMEOUT));
			break;
		case OTG_STATE_B_WAIT_ACON:
			musb->xceiv->otg->state = OTG_STATE_B_PERIPHERAL;
			musb->is_active = 1;
			MUSB_DEV_MODE(musb);
			break;
		default:
			WARNING("bogus %s RESUME (%s)\n",
				"host",
				usb_otg_state_string(musb->xceiv->otg->state));
		}
	} else {
		switch (musb->xceiv->otg->state) {
		case OTG_STATE_A_SUSPEND:
			/* possibly DISCONNECT is upcoming */
			musb->xceiv->otg->state = OTG_STATE_A_HOST;
			musb_host_resume_root_hub(musb);
			break;
		case OTG_STATE_B_WAIT_ACON:
		case OTG_STATE_B_PERIPHERAL:
			/* disconnect while suspended?  we may
			 * not get a disconnect irq...
			 */
			if ((devctl & MUSB_DEVCTL_VBUS)
					!= (3 << MUSB_DEVCTL_VBUS_SHIFT)
					) {
				musb->int_usb |= MUSB_INTR_DISCONNECT;
				musb->int_usb &= ~MUSB_INTR_SUSPEND;
				break;
			}
			musb_g_resume(musb);
			break;
		case OTG_STATE_B_IDLE:
			musb->int_usb &= ~MUSB_INTR_SUSPEND;
			break;
		default:
			WARNING("bogus %s RESUME (%s)\n",
				"peripheral",
				usb_otg_state_string(musb->xceiv->otg->state));
		}
	}
}

/* return IRQ_HANDLED to tell the caller to return immediately */
static irqreturn_t musb_handle_intr_sessreq(struct musb *musb, u8 devctl)
{
	void __iomem *mbase = musb->mregs;

	if ((devctl & MUSB_DEVCTL_VBUS) == MUSB_DEVCTL_VBUS
			&& (devctl & MUSB_DEVCTL_BDEVICE)) {
		musb_dbg(musb, "SessReq while on B state");
		return IRQ_HANDLED;
	}

	musb_dbg(musb, "SESSION_REQUEST (%s)",
		usb_otg_state_string(musb->xceiv->otg->state));

	/* IRQ arrives from ID pin sense or (later, if VBUS power
	 * is removed) SRP.  responses are time critical:
	 *  - turn on VBUS (with silicon-specific mechanism)
	 *  - go through A_WAIT_VRISE
	 *  - ... to A_WAIT_BCON.
	 * a_wait_vrise_tmout triggers VBUS_ERROR transitions
	 */
	musb_writeb(mbase, MUSB_DEVCTL, MUSB_DEVCTL_SESSION);
	musb->ep0_stage = MUSB_EP0_START;
	musb->xceiv->otg->state = OTG_STATE_A_IDLE;
	MUSB_HST_MODE(musb);
	musb_platform_set_vbus(musb, 1);

	return IRQ_NONE;
}

static void musb_handle_intr_vbuserr(struct musb *musb, u8 devctl)
{
	int	ignore = 0;

	/* During connection as an A-Device, we may see a short
	 * current spikes causing voltage drop, because of cable
	 * and peripheral capacitance combined with vbus draw.
	 * (So: less common with truly self-powered devices, where
	 * vbus doesn't act like a power supply.)
	 *
	 * Such spikes are short; usually less than ~500 usec, max
	 * of ~2 msec.  That is, they're not sustained overcurrent
	 * errors, though they're reported using VBUSERROR irqs.
	 *
	 * Workarounds:  (a) hardware: use self powered devices.
	 * (b) software:  ignore non-repeated VBUS errors.
	 *
	 * REVISIT:  do delays from lots of DEBUG_KERNEL checks
	 * make trouble here, keeping VBUS < 4.4V ?
	 */
	switch (musb->xceiv->otg->state) {
	case OTG_STATE_A_HOST:
		/* recovery is dicey once we've gotten past the
		 * initial stages of enumeration, but if VBUS
		 * stayed ok at the other end of the link, and
		 * another reset is due (at least for high speed,
		 * to redo the chirp etc), it might work OK...
		 */
	case OTG_STATE_A_WAIT_BCON:
	case OTG_STATE_A_WAIT_VRISE:
		if (musb->vbuserr_retry) {
			void __iomem *mbase = musb->mregs;

			musb->vbuserr_retry--;
			ignore = 1;
			devctl |= MUSB_DEVCTL_SESSION;
			musb_writeb(mbase, MUSB_DEVCTL, devctl);
		} else {
			musb->port1_status |=
				  USB_PORT_STAT_OVERCURRENT
				| (USB_PORT_STAT_C_OVERCURRENT << 16);
		}
		break;
	default:
		break;
	}

	dev_printk(ignore ? KERN_DEBUG : KERN_ERR, musb->controller,
			"VBUS_ERROR in %s (%02x, %s), retry #%d, port1 %08x\n",
			usb_otg_state_string(musb->xceiv->otg->state),
			devctl,
			({ char *s;
			switch (devctl & MUSB_DEVCTL_VBUS) {
			case 0 << MUSB_DEVCTL_VBUS_SHIFT:
				s = "<SessEnd"; break;
			case 1 << MUSB_DEVCTL_VBUS_SHIFT:
				s = "<AValid"; break;
			case 2 << MUSB_DEVCTL_VBUS_SHIFT:
				s = "<VBusValid"; break;
			/* case 3 << MUSB_DEVCTL_VBUS_SHIFT: */
			default:
				s = "VALID"; break;
			} s; }),
			VBUSERR_RETRY_COUNT - musb->vbuserr_retry,
			musb->port1_status);

	/* go through A_WAIT_VFALL then start a new session */
	if (!ignore)
		musb_platform_set_vbus(musb, 0);
}

static void musb_handle_intr_suspend(struct musb *musb, u8 devctl)
{
	musb_dbg(musb, "SUSPEND (%s) devctl %02x",
		usb_otg_state_string(musb->xceiv->otg->state), devctl);

	switch (musb->xceiv->otg->state) {
	case OTG_STATE_A_PERIPHERAL:
		/* We also come here if the cable is removed, since
		 * this silicon doesn't report ID-no-longer-grounded.
		 *
		 * We depend on T(a_wait_bcon) to shut us down, and
		 * hope users don't do anything dicey during this
		 * undesired detour through A_WAIT_BCON.
		 */
		musb_hnp_stop(musb);
		musb_host_resume_root_hub(musb);
		musb_root_disconnect(musb);
		musb_platform_try_idle(musb, jiffies
				+ msecs_to_jiffies(musb->a_wait_bcon
					? : OTG_TIME_A_WAIT_BCON));

		break;
	case OTG_STATE_B_IDLE:
		if (!musb->is_active)
			break;
		fallthrough;
	case OTG_STATE_B_PERIPHERAL:
		musb_g_suspend(musb);
		musb->is_active = musb->g.b_hnp_enable;
		if (musb->is_active) {
			musb->xceiv->otg->state = OTG_STATE_B_WAIT_ACON;
			musb_dbg(musb, "HNP: Setting timer for b_ase0_brst");
			mod_timer(&musb->otg_timer, jiffies
				+ msecs_to_jiffies(
						OTG_TIME_B_ASE0_BRST));
		}
		break;
	case OTG_STATE_A_WAIT_BCON:
		if (musb->a_wait_bcon != 0)
			musb_platform_try_idle(musb, jiffies
				+ msecs_to_jiffies(musb->a_wait_bcon));
		break;
	case OTG_STATE_A_HOST:
		musb->xceiv->otg->state = OTG_STATE_A_SUSPEND;
		musb->is_active = musb->hcd->self.b_hnp_enable;
		break;
	case OTG_STATE_B_HOST:
		/* Transition to B_PERIPHERAL, see 6.8.2.6 p 44 */
		musb_dbg(musb, "REVISIT: SUSPEND as B_HOST");
		break;
	default:
		/* "should not happen" */
		musb->is_active = 0;
		break;
	}
}

static void musb_handle_intr_connect(struct musb *musb, u8 devctl, u8 int_usb)
{
	struct usb_hcd *hcd = musb->hcd;

	musb->is_active = 1;
	musb->ep0_stage = MUSB_EP0_START;

	musb->intrtxe = musb->epmask;
	musb_writew(musb->mregs, MUSB_INTRTXE, musb->intrtxe);
	musb->intrrxe = musb->epmask & 0xfffe;
	musb_writew(musb->mregs, MUSB_INTRRXE, musb->intrrxe);
	musb_writeb(musb->mregs, MUSB_INTRUSBE, 0xf7);
	musb->port1_status &= ~(USB_PORT_STAT_LOW_SPEED
				|USB_PORT_STAT_HIGH_SPEED
				|USB_PORT_STAT_ENABLE
				);
	musb->port1_status |= USB_PORT_STAT_CONNECTION
				|(USB_PORT_STAT_C_CONNECTION << 16);

	/* high vs full speed is just a guess until after reset */
	if (devctl & MUSB_DEVCTL_LSDEV)
		musb->port1_status |= USB_PORT_STAT_LOW_SPEED;

	/* indicate new connection to OTG machine */
	switch (musb->xceiv->otg->state) {
	case OTG_STATE_B_PERIPHERAL:
		if (int_usb & MUSB_INTR_SUSPEND) {
			musb_dbg(musb, "HNP: SUSPEND+CONNECT, now b_host");
			int_usb &= ~MUSB_INTR_SUSPEND;
			goto b_host;
		} else
			musb_dbg(musb, "CONNECT as b_peripheral???");
		break;
	case OTG_STATE_B_WAIT_ACON:
		musb_dbg(musb, "HNP: CONNECT, now b_host");
b_host:
		musb->xceiv->otg->state = OTG_STATE_B_HOST;
		if (musb->hcd)
			musb->hcd->self.is_b_host = 1;
		del_timer(&musb->otg_timer);
		break;
	default:
		if ((devctl & MUSB_DEVCTL_VBUS)
				== (3 << MUSB_DEVCTL_VBUS_SHIFT)) {
			musb->xceiv->otg->state = OTG_STATE_A_HOST;
			if (hcd)
				hcd->self.is_b_host = 0;
		}
		break;
	}

	musb_host_poke_root_hub(musb);

	musb_dbg(musb, "CONNECT (%s) devctl %02x",
			usb_otg_state_string(musb->xceiv->otg->state), devctl);
}

static void musb_handle_intr_disconnect(struct musb *musb, u8 devctl)
{
	musb_dbg(musb, "DISCONNECT (%s) as %s, devctl %02x",
			usb_otg_state_string(musb->xceiv->otg->state),
			MUSB_MODE(musb), devctl);

	switch (musb->xceiv->otg->state) {
	case OTG_STATE_A_HOST:
	case OTG_STATE_A_SUSPEND:
		musb_host_resume_root_hub(musb);
		musb_root_disconnect(musb);
		if (musb->a_wait_bcon != 0)
			musb_platform_try_idle(musb, jiffies
				+ msecs_to_jiffies(musb->a_wait_bcon));
		break;
	case OTG_STATE_B_HOST:
		/* REVISIT this behaves for "real disconnect"
		 * cases; make sure the other transitions from
		 * from B_HOST act right too.  The B_HOST code
		 * in hnp_stop() is currently not used...
		 */
		musb_root_disconnect(musb);
		if (musb->hcd)
			musb->hcd->self.is_b_host = 0;
		musb->xceiv->otg->state = OTG_STATE_B_PERIPHERAL;
		MUSB_DEV_MODE(musb);
		musb_g_disconnect(musb);
		break;
	case OTG_STATE_A_PERIPHERAL:
		musb_hnp_stop(musb);
		musb_root_disconnect(musb);
		fallthrough;
	case OTG_STATE_B_WAIT_ACON:
	case OTG_STATE_B_PERIPHERAL:
	case OTG_STATE_B_IDLE:
		musb_g_disconnect(musb);
		break;
	default:
		WARNING("unhandled DISCONNECT transition (%s)\n",
			usb_otg_state_string(musb->xceiv->otg->state));
		break;
	}
}

/*
 * mentor saves a bit: bus reset and babble share the same irq.
 * only host sees babble; only peripheral sees bus reset.
 */
static void musb_handle_intr_reset(struct musb *musb)
{
	if (is_host_active(musb)) {
		/*
		 * When BABBLE happens what we can depends on which
		 * platform MUSB is running, because some platforms
		 * implemented proprietary means for 'recovering' from
		 * Babble conditions. One such platform is AM335x. In
		 * most cases, however, the only thing we can do is
		 * drop the session.
		 */
		dev_err(musb->controller, "Babble\n");
		musb_recover_from_babble(musb);
	} else {
		musb_dbg(musb, "BUS RESET as %s",
			usb_otg_state_string(musb->xceiv->otg->state));
		switch (musb->xceiv->otg->state) {
		case OTG_STATE_A_SUSPEND:
			musb_g_reset(musb);
			fallthrough;
		case OTG_STATE_A_WAIT_BCON:	/* OPT TD.4.7-900ms */
			/* never use invalid T(a_wait_bcon) */
			musb_dbg(musb, "HNP: in %s, %d msec timeout",
				usb_otg_state_string(musb->xceiv->otg->state),
				TA_WAIT_BCON(musb));
			mod_timer(&musb->otg_timer, jiffies
				+ msecs_to_jiffies(TA_WAIT_BCON(musb)));
			break;
		case OTG_STATE_A_PERIPHERAL:
			del_timer(&musb->otg_timer);
			musb_g_reset(musb);
			break;
		case OTG_STATE_B_WAIT_ACON:
			musb_dbg(musb, "HNP: RESET (%s), to b_peripheral",
				usb_otg_state_string(musb->xceiv->otg->state));
			musb->xceiv->otg->state = OTG_STATE_B_PERIPHERAL;
			musb_g_reset(musb);
			break;
		case OTG_STATE_B_IDLE:
			musb->xceiv->otg->state = OTG_STATE_B_PERIPHERAL;
			fallthrough;
		case OTG_STATE_B_PERIPHERAL:
			musb_g_reset(musb);
			break;
		default:
			musb_dbg(musb, "Unhandled BUS RESET as %s",
				usb_otg_state_string(musb->xceiv->otg->state));
		}
	}
}

/*
 * Interrupt Service Routine to record USB "global" interrupts.
 * Since these do not happen often and signify things of
 * paramount importance, it seems OK to check them individually;
 * the order of the tests is specified in the manual
 *
 * @param musb instance pointer
 * @param int_usb register contents
 * @param devctl
 */

static irqreturn_t musb_stage0_irq(struct musb *musb, u8 int_usb,
				u8 devctl)
{
	irqreturn_t handled = IRQ_NONE;

	musb_dbg(musb, "<== DevCtl=%02x, int_usb=0x%x", devctl, int_usb);

	/* in host mode, the peripheral may issue remote wakeup.
	 * in peripheral mode, the host may resume the link.
	 * spurious RESUME irqs happen too, paired with SUSPEND.
	 */
	if (int_usb & MUSB_INTR_RESUME) {
		musb_handle_intr_resume(musb, devctl);
		handled = IRQ_HANDLED;
	}

	/* see manual for the order of the tests */
	if (int_usb & MUSB_INTR_SESSREQ) {
		if (musb_handle_intr_sessreq(musb, devctl))
			return IRQ_HANDLED;
		handled = IRQ_HANDLED;
	}

	if (int_usb & MUSB_INTR_VBUSERROR) {
		musb_handle_intr_vbuserr(musb, devctl);
		handled = IRQ_HANDLED;
	}

	if (int_usb & MUSB_INTR_SUSPEND) {
		musb_handle_intr_suspend(musb, devctl);
		handled = IRQ_HANDLED;
	}

	if (int_usb & MUSB_INTR_CONNECT) {
		musb_handle_intr_connect(musb, devctl, int_usb);
		handled = IRQ_HANDLED;
	}

	if (int_usb & MUSB_INTR_DISCONNECT) {
		musb_handle_intr_disconnect(musb, devctl);
		handled = IRQ_HANDLED;
	}

	if (int_usb & MUSB_INTR_RESET) {
		musb_handle_intr_reset(musb);
		handled = IRQ_HANDLED;
	}

#if 0
/* REVISIT ... this would be for multiplexing periodic endpoints, or
 * supporting transfer phasing to prevent exceeding ISO bandwidth
 * limits of a given frame or microframe.
 *
 * It's not needed for peripheral side, which dedicates endpoints;
 * though it _might_ use SOF irqs for other purposes.
 *
 * And it's not currently needed for host side, which also dedicates
 * endpoints, relies on TX/RX interval registers, and isn't claimed
 * to support ISO transfers yet.
 */
	if (int_usb & MUSB_INTR_SOF) {
		void __iomem *mbase = musb->mregs;
		struct musb_hw_ep	*ep;
		u8 epnum;
		u16 frame;

		dev_dbg(musb->controller, "START_OF_FRAME\n");
		handled = IRQ_HANDLED;

		/* start any periodic Tx transfers waiting for current frame */
		frame = musb_readw(mbase, MUSB_FRAME);
		ep = musb->endpoints;
		for (epnum = 1; (epnum < musb->nr_endpoints)
					&& (musb->epmask >= (1 << epnum));
				epnum++, ep++) {
			/*
			 * FIXME handle framecounter wraps (12 bits)
			 * eliminate duplicated StartUrb logic
			 */
			if (ep->dwWaitFrame >= frame) {
				ep->dwWaitFrame = 0;
				pr_debug("SOF --> periodic TX%s on %d\n",
					ep->tx_channel ? " DMA" : "",
					epnum);
				if (!ep->tx_channel)
					musb_h_tx_start(musb, epnum);
				else
					cppi_hostdma_start(musb, epnum);
			}
		}		/* end of for loop */
	}
#endif

	schedule_delayed_work(&musb->irq_work, 0);

	return handled;
}

/*-------------------------------------------------------------------------*/

static void musb_disable_interrupts(struct musb *musb)
{
	void __iomem	*mbase = musb->mregs;

	/* disable interrupts */
	musb_writeb(mbase, MUSB_INTRUSBE, 0);
	musb->intrtxe = 0;
	musb_writew(mbase, MUSB_INTRTXE, 0);
	musb->intrrxe = 0;
	musb_writew(mbase, MUSB_INTRRXE, 0);

	/*  flush pending interrupts */
	musb_clearb(mbase, MUSB_INTRUSB);
	musb_clearw(mbase, MUSB_INTRTX);
	musb_clearw(mbase, MUSB_INTRRX);
}

static void musb_enable_interrupts(struct musb *musb)
{
	void __iomem    *regs = musb->mregs;

	/*  Set INT enable registers, enable interrupts */
	musb->intrtxe = musb->epmask;
	musb_writew(regs, MUSB_INTRTXE, musb->intrtxe);
	musb->intrrxe = musb->epmask & 0xfffe;
	musb_writew(regs, MUSB_INTRRXE, musb->intrrxe);
	musb_writeb(regs, MUSB_INTRUSBE, 0xf7);

}

/*
 * Program the HDRC to start (enable interrupts, dma, etc.).
 */
void musb_start(struct musb *musb)
{
	void __iomem    *regs = musb->mregs;
	u8              devctl = musb_readb(regs, MUSB_DEVCTL);
	u8		power;

	musb_dbg(musb, "<== devctl %02x", devctl);

	musb_enable_interrupts(musb);
	musb_writeb(regs, MUSB_TESTMODE, 0);

	power = MUSB_POWER_ISOUPDATE;
	/*
	 * treating UNKNOWN as unspecified maximum speed, in which case
	 * we will default to high-speed.
	 */
	if (musb->config->maximum_speed == USB_SPEED_HIGH ||
			musb->config->maximum_speed == USB_SPEED_UNKNOWN)
		power |= MUSB_POWER_HSENAB;
	musb_writeb(regs, MUSB_POWER, power);

	musb->is_active = 0;
	devctl = musb_readb(regs, MUSB_DEVCTL);
	devctl &= ~MUSB_DEVCTL_SESSION;

	/* session started after:
	 * (a) ID-grounded irq, host mode;
	 * (b) vbus present/connect IRQ, peripheral mode;
	 * (c) peripheral initiates, using SRP
	 */
	if (musb->port_mode != MUSB_HOST &&
			musb->xceiv->otg->state != OTG_STATE_A_WAIT_BCON &&
			(devctl & MUSB_DEVCTL_VBUS) == MUSB_DEVCTL_VBUS) {
		musb->is_active = 1;
	} else {
		devctl |= MUSB_DEVCTL_SESSION;
	}

	musb_platform_enable(musb);
	musb_writeb(regs, MUSB_DEVCTL, devctl);
}

/*
 * Make the HDRC stop (disable interrupts, etc.);
 * reversible by musb_start
 * called on gadget driver unregister
 * with controller locked, irqs blocked
 * acts as a NOP unless some role activated the hardware
 */
void musb_stop(struct musb *musb)
{
	/* stop IRQs, timers, ... */
	musb_platform_disable(musb);
	musb_disable_interrupts(musb);
	musb_writeb(musb->mregs, MUSB_DEVCTL, 0);

	/* FIXME
	 *  - mark host and/or peripheral drivers unusable/inactive
	 *  - disable DMA (and enable it in HdrcStart)
	 *  - make sure we can musb_start() after musb_stop(); with
	 *    OTG mode, gadget driver module rmmod/modprobe cycles that
	 *  - ...
	 */
	musb_platform_try_idle(musb, 0);
}

/*-------------------------------------------------------------------------*/

/*
 * The silicon either has hard-wired endpoint configurations, or else
 * "dynamic fifo" sizing.  The driver has support for both, though at this
 * writing only the dynamic sizing is very well tested.   Since we switched
 * away from compile-time hardware parameters, we can no longer rely on
 * dead code elimination to leave only the relevant one in the object file.
 *
 * We don't currently use dynamic fifo setup capability to do anything
 * more than selecting one of a bunch of predefined configurations.
 */
static ushort fifo_mode;

/* "modprobe ... fifo_mode=1" etc */
module_param(fifo_mode, ushort, 0);
MODULE_PARM_DESC(fifo_mode, "initial endpoint configuration");

/*
 * tables defining fifo_mode values.  define more if you like.
 * for host side, make sure both halves of ep1 are set up.
 */

/* mode 0 - fits in 2KB */
static struct musb_fifo_cfg mode_0_cfg[] = {
{ .hw_ep_num = 1, .style = FIFO_TX,   .maxpacket = 512, },
{ .hw_ep_num = 1, .style = FIFO_RX,   .maxpacket = 512, },
{ .hw_ep_num = 2, .style = FIFO_RXTX, .maxpacket = 512, },
{ .hw_ep_num = 3, .style = FIFO_RXTX, .maxpacket = 256, },
{ .hw_ep_num = 4, .style = FIFO_RXTX, .maxpacket = 256, },
};

/* mode 1 - fits in 4KB */
static struct musb_fifo_cfg mode_1_cfg[] = {
{ .hw_ep_num = 1, .style = FIFO_TX,   .maxpacket = 512, .mode = BUF_DOUBLE, },
{ .hw_ep_num = 1, .style = FIFO_RX,   .maxpacket = 512, .mode = BUF_DOUBLE, },
{ .hw_ep_num = 2, .style = FIFO_RXTX, .maxpacket = 512, .mode = BUF_DOUBLE, },
{ .hw_ep_num = 3, .style = FIFO_RXTX, .maxpacket = 256, },
{ .hw_ep_num = 4, .style = FIFO_RXTX, .maxpacket = 256, },
};

/* mode 2 - fits in 4KB */
static struct musb_fifo_cfg mode_2_cfg[] = {
{ .hw_ep_num = 1, .style = FIFO_TX,   .maxpacket = 512, },
{ .hw_ep_num = 1, .style = FIFO_RX,   .maxpacket = 512, },
{ .hw_ep_num = 2, .style = FIFO_TX,   .maxpacket = 512, },
{ .hw_ep_num = 2, .style = FIFO_RX,   .maxpacket = 512, },
{ .hw_ep_num = 3, .style = FIFO_RXTX, .maxpacket = 960, },
{ .hw_ep_num = 4, .style = FIFO_RXTX, .maxpacket = 1024, },
};

/* mode 3 - fits in 4KB */
static struct musb_fifo_cfg mode_3_cfg[] = {
{ .hw_ep_num = 1, .style = FIFO_TX,   .maxpacket = 512, .mode = BUF_DOUBLE, },
{ .hw_ep_num = 1, .style = FIFO_RX,   .maxpacket = 512, .mode = BUF_DOUBLE, },
{ .hw_ep_num = 2, .style = FIFO_TX,   .maxpacket = 512, },
{ .hw_ep_num = 2, .style = FIFO_RX,   .maxpacket = 512, },
{ .hw_ep_num = 3, .style = FIFO_RXTX, .maxpacket = 256, },
{ .hw_ep_num = 4, .style = FIFO_RXTX, .maxpacket = 256, },
};

/* mode 4 - fits in 16KB */
static struct musb_fifo_cfg mode_4_cfg[] = {
{ .hw_ep_num =  1, .style = FIFO_TX,   .maxpacket = 512, },
{ .hw_ep_num =  1, .style = FIFO_RX,   .maxpacket = 512, },
{ .hw_ep_num =  2, .style = FIFO_TX,   .maxpacket = 512, },
{ .hw_ep_num =  2, .style = FIFO_RX,   .maxpacket = 512, },
{ .hw_ep_num =  3, .style = FIFO_TX,   .maxpacket = 512, },
{ .hw_ep_num =  3, .style = FIFO_RX,   .maxpacket = 512, },
{ .hw_ep_num =  4, .style = FIFO_TX,   .maxpacket = 512, },
{ .hw_ep_num =  4, .style = FIFO_RX,   .maxpacket = 512, },
{ .hw_ep_num =  5, .style = FIFO_TX,   .maxpacket = 512, },
{ .hw_ep_num =  5, .style = FIFO_RX,   .maxpacket = 512, },
{ .hw_ep_num =  6, .style = FIFO_TX,   .maxpacket = 512, },
{ .hw_ep_num =  6, .style = FIFO_RX,   .maxpacket = 512, },
{ .hw_ep_num =  7, .style = FIFO_TX,   .maxpacket = 512, },
{ .hw_ep_num =  7, .style = FIFO_RX,   .maxpacket = 512, },
{ .hw_ep_num =  8, .style = FIFO_TX,   .maxpacket = 512, },
{ .hw_ep_num =  8, .style = FIFO_RX,   .maxpacket = 512, },
{ .hw_ep_num =  9, .style = FIFO_TX,   .maxpacket = 512, },
{ .hw_ep_num =  9, .style = FIFO_RX,   .maxpacket = 512, },
{ .hw_ep_num = 10, .style = FIFO_TX,   .maxpacket = 256, },
{ .hw_ep_num = 10, .style = FIFO_RX,   .maxpacket = 64, },
{ .hw_ep_num = 11, .style = FIFO_TX,   .maxpacket = 256, },
{ .hw_ep_num = 11, .style = FIFO_RX,   .maxpacket = 64, },
{ .hw_ep_num = 12, .style = FIFO_TX,   .maxpacket = 256, },
{ .hw_ep_num = 12, .style = FIFO_RX,   .maxpacket = 64, },
{ .hw_ep_num = 13, .style = FIFO_RXTX, .maxpacket = 4096, },
{ .hw_ep_num = 14, .style = FIFO_RXTX, .maxpacket = 1024, },
{ .hw_ep_num = 15, .style = FIFO_RXTX, .maxpacket = 1024, },
};

/* mode 5 - fits in 8KB */
static struct musb_fifo_cfg mode_5_cfg[] = {
{ .hw_ep_num =  1, .style = FIFO_TX,   .maxpacket = 512, },
{ .hw_ep_num =  1, .style = FIFO_RX,   .maxpacket = 512, },
{ .hw_ep_num =  2, .style = FIFO_TX,   .maxpacket = 512, },
{ .hw_ep_num =  2, .style = FIFO_RX,   .maxpacket = 512, },
{ .hw_ep_num =  3, .style = FIFO_TX,   .maxpacket = 512, },
{ .hw_ep_num =  3, .style = FIFO_RX,   .maxpacket = 512, },
{ .hw_ep_num =  4, .style = FIFO_TX,   .maxpacket = 512, },
{ .hw_ep_num =  4, .style = FIFO_RX,   .maxpacket = 512, },
{ .hw_ep_num =  5, .style = FIFO_TX,   .maxpacket = 512, },
{ .hw_ep_num =  5, .style = FIFO_RX,   .maxpacket = 512, },
{ .hw_ep_num =  6, .style = FIFO_TX,   .maxpacket = 32, },
{ .hw_ep_num =  6, .style = FIFO_RX,   .maxpacket = 32, },
{ .hw_ep_num =  7, .style = FIFO_TX,   .maxpacket = 32, },
{ .hw_ep_num =  7, .style = FIFO_RX,   .maxpacket = 32, },
{ .hw_ep_num =  8, .style = FIFO_TX,   .maxpacket = 32, },
{ .hw_ep_num =  8, .style = FIFO_RX,   .maxpacket = 32, },
{ .hw_ep_num =  9, .style = FIFO_TX,   .maxpacket = 32, },
{ .hw_ep_num =  9, .style = FIFO_RX,   .maxpacket = 32, },
{ .hw_ep_num = 10, .style = FIFO_TX,   .maxpacket = 32, },
{ .hw_ep_num = 10, .style = FIFO_RX,   .maxpacket = 32, },
{ .hw_ep_num = 11, .style = FIFO_TX,   .maxpacket = 32, },
{ .hw_ep_num = 11, .style = FIFO_RX,   .maxpacket = 32, },
{ .hw_ep_num = 12, .style = FIFO_TX,   .maxpacket = 32, },
{ .hw_ep_num = 12, .style = FIFO_RX,   .maxpacket = 32, },
{ .hw_ep_num = 13, .style = FIFO_RXTX, .maxpacket = 512, },
{ .hw_ep_num = 14, .style = FIFO_RXTX, .maxpacket = 1024, },
{ .hw_ep_num = 15, .style = FIFO_RXTX, .maxpacket = 1024, },
};

/*
 * configure a fifo; for non-shared endpoints, this may be called
 * once for a tx fifo and once for an rx fifo.
 *
 * returns negative errno or offset for next fifo.
 */
static int
fifo_setup(struct musb *musb, struct musb_hw_ep  *hw_ep,
		const struct musb_fifo_cfg *cfg, u16 offset)
{
	void __iomem	*mbase = musb->mregs;
	int	size = 0;
	u16	maxpacket = cfg->maxpacket;
	u16	c_off = offset >> 3;
	u8	c_size;

	/* expect hw_ep has already been zero-initialized */

	size = ffs(max(maxpacket, (u16) 8)) - 1;
	maxpacket = 1 << size;

	c_size = size - 3;
	if (cfg->mode == BUF_DOUBLE) {
		if ((offset + (maxpacket << 1)) >
				(1 << (musb->config->ram_bits + 2)))
			return -EMSGSIZE;
		c_size |= MUSB_FIFOSZ_DPB;
	} else {
		if ((offset + maxpacket) > (1 << (musb->config->ram_bits + 2)))
			return -EMSGSIZE;
	}

	/* configure the FIFO */
	musb_writeb(mbase, MUSB_INDEX, hw_ep->epnum);

	/* EP0 reserved endpoint for control, bidirectional;
	 * EP1 reserved for bulk, two unidirectional halves.
	 */
	if (hw_ep->epnum == 1)
		musb->bulk_ep = hw_ep;
	/* REVISIT error check:  be sure ep0 can both rx and tx ... */
	switch (cfg->style) {
	case FIFO_TX:
		musb_writeb(mbase, MUSB_TXFIFOSZ, c_size);
		musb_writew(mbase, MUSB_TXFIFOADD, c_off);
		hw_ep->tx_double_buffered = !!(c_size & MUSB_FIFOSZ_DPB);
		hw_ep->max_packet_sz_tx = maxpacket;
		break;
	case FIFO_RX:
		musb_writeb(mbase, MUSB_RXFIFOSZ, c_size);
		musb_writew(mbase, MUSB_RXFIFOADD, c_off);
		hw_ep->rx_double_buffered = !!(c_size & MUSB_FIFOSZ_DPB);
		hw_ep->max_packet_sz_rx = maxpacket;
		break;
	case FIFO_RXTX:
		musb_writeb(mbase, MUSB_TXFIFOSZ, c_size);
		musb_writew(mbase, MUSB_TXFIFOADD, c_off);
		hw_ep->rx_double_buffered = !!(c_size & MUSB_FIFOSZ_DPB);
		hw_ep->max_packet_sz_rx = maxpacket;

		musb_writeb(mbase, MUSB_RXFIFOSZ, c_size);
		musb_writew(mbase, MUSB_RXFIFOADD, c_off);
		hw_ep->tx_double_buffered = hw_ep->rx_double_buffered;
		hw_ep->max_packet_sz_tx = maxpacket;

		hw_ep->is_shared_fifo = true;
		break;
	}

	/* NOTE rx and tx endpoint irqs aren't managed separately,
	 * which happens to be ok
	 */
	musb->epmask |= (1 << hw_ep->epnum);

	return offset + (maxpacket << ((c_size & MUSB_FIFOSZ_DPB) ? 1 : 0));
}

static struct musb_fifo_cfg ep0_cfg = {
	.style = FIFO_RXTX, .maxpacket = 64,
};

static int ep_config_from_table(struct musb *musb)
{
	const struct musb_fifo_cfg	*cfg;
	unsigned		i, n;
	int			offset;
	struct musb_hw_ep	*hw_ep = musb->endpoints;

	if (musb->config->fifo_cfg) {
		cfg = musb->config->fifo_cfg;
		n = musb->config->fifo_cfg_size;
		goto done;
	}

	switch (fifo_mode) {
	default:
		fifo_mode = 0;
		fallthrough;
	case 0:
		cfg = mode_0_cfg;
		n = ARRAY_SIZE(mode_0_cfg);
		break;
	case 1:
		cfg = mode_1_cfg;
		n = ARRAY_SIZE(mode_1_cfg);
		break;
	case 2:
		cfg = mode_2_cfg;
		n = ARRAY_SIZE(mode_2_cfg);
		break;
	case 3:
		cfg = mode_3_cfg;
		n = ARRAY_SIZE(mode_3_cfg);
		break;
	case 4:
		cfg = mode_4_cfg;
		n = ARRAY_SIZE(mode_4_cfg);
		break;
	case 5:
		cfg = mode_5_cfg;
		n = ARRAY_SIZE(mode_5_cfg);
		break;
	}

	pr_debug("%s: setup fifo_mode %d\n", musb_driver_name, fifo_mode);


done:
	offset = fifo_setup(musb, hw_ep, &ep0_cfg, 0);
	/* assert(offset > 0) */

	/* NOTE:  for RTL versions >= 1.400 EPINFO and RAMINFO would
	 * be better than static musb->config->num_eps and DYN_FIFO_SIZE...
	 */

	for (i = 0; i < n; i++) {
		u8	epn = cfg->hw_ep_num;

		if (epn >= musb->config->num_eps) {
			pr_debug("%s: invalid ep %d\n",
					musb_driver_name, epn);
			return -EINVAL;
		}
		offset = fifo_setup(musb, hw_ep + epn, cfg++, offset);
		if (offset < 0) {
			pr_debug("%s: mem overrun, ep %d\n",
					musb_driver_name, epn);
			return offset;
		}
		epn++;
		musb->nr_endpoints = max(epn, musb->nr_endpoints);
	}

	pr_debug("%s: %d/%d max ep, %d/%d memory\n",
			musb_driver_name,
			n + 1, musb->config->num_eps * 2 - 1,
			offset, (1 << (musb->config->ram_bits + 2)));

	if (!musb->bulk_ep) {
		pr_debug("%s: missing bulk\n", musb_driver_name);
		return -EINVAL;
	}

	return 0;
}


/*
 * ep_config_from_hw - when MUSB_C_DYNFIFO_DEF is false
 * @param musb the controller
 */
static int ep_config_from_hw(struct musb *musb)
{
	u8 epnum = 0;
	struct musb_hw_ep *hw_ep;
	void __iomem *mbase = musb->mregs;
	int ret = 0;

	musb_dbg(musb, "<== static silicon ep config");

	/* FIXME pick up ep0 maxpacket size */

	for (epnum = 1; epnum < musb->config->num_eps; epnum++) {
		musb_ep_select(mbase, epnum);
		hw_ep = musb->endpoints + epnum;

		ret = musb_read_fifosize(musb, hw_ep, epnum);
		if (ret < 0)
			break;

		/* FIXME set up hw_ep->{rx,tx}_double_buffered */

		/* pick an RX/TX endpoint for bulk */
		if (hw_ep->max_packet_sz_tx < 512
				|| hw_ep->max_packet_sz_rx < 512)
			continue;

		/* REVISIT:  this algorithm is lazy, we should at least
		 * try to pick a double buffered endpoint.
		 */
		if (musb->bulk_ep)
			continue;
		musb->bulk_ep = hw_ep;
	}

	if (!musb->bulk_ep) {
		pr_debug("%s: missing bulk\n", musb_driver_name);
		return -EINVAL;
	}

	return 0;
}

enum { MUSB_CONTROLLER_MHDRC, MUSB_CONTROLLER_HDRC, };

/* Initialize MUSB (M)HDRC part of the USB hardware subsystem;
 * configure endpoints, or take their config from silicon
 */
static int musb_core_init(u16 musb_type, struct musb *musb)
{
	u8 reg;
	char *type;
	char aInfo[90];
	void __iomem	*mbase = musb->mregs;
	int		status = 0;
	int		i;

	/* log core options (read using indexed model) */
	reg = musb_read_configdata(mbase);

	strcpy(aInfo, (reg & MUSB_CONFIGDATA_UTMIDW) ? "UTMI-16" : "UTMI-8");
	if (reg & MUSB_CONFIGDATA_DYNFIFO) {
		strcat(aInfo, ", dyn FIFOs");
		musb->dyn_fifo = true;
	}
	if (reg & MUSB_CONFIGDATA_MPRXE) {
		strcat(aInfo, ", bulk combine");
		musb->bulk_combine = true;
	}
	if (reg & MUSB_CONFIGDATA_MPTXE) {
		strcat(aInfo, ", bulk split");
		musb->bulk_split = true;
	}
	if (reg & MUSB_CONFIGDATA_HBRXE) {
		strcat(aInfo, ", HB-ISO Rx");
		musb->hb_iso_rx = true;
	}
	if (reg & MUSB_CONFIGDATA_HBTXE) {
		strcat(aInfo, ", HB-ISO Tx");
		musb->hb_iso_tx = true;
	}
	if (reg & MUSB_CONFIGDATA_SOFTCONE)
		strcat(aInfo, ", SoftConn");

	pr_debug("%s: ConfigData=0x%02x (%s)\n", musb_driver_name, reg, aInfo);

	if (MUSB_CONTROLLER_MHDRC == musb_type) {
		musb->is_multipoint = 1;
		type = "M";
	} else {
		musb->is_multipoint = 0;
		type = "";
		if (IS_ENABLED(CONFIG_USB) &&
		    !IS_ENABLED(CONFIG_USB_OTG_DISABLE_EXTERNAL_HUB)) {
			pr_err("%s: kernel must disable external hubs, please fix the configuration\n",
			       musb_driver_name);
		}
	}

	/* log release info */
	musb->hwvers = musb_readw(mbase, MUSB_HWVERS);
	pr_debug("%s: %sHDRC RTL version %d.%d%s\n",
		 musb_driver_name, type, MUSB_HWVERS_MAJOR(musb->hwvers),
		 MUSB_HWVERS_MINOR(musb->hwvers),
		 (musb->hwvers & MUSB_HWVERS_RC) ? "RC" : "");

	/* configure ep0 */
	musb_configure_ep0(musb);

	/* discover endpoint configuration */
	musb->nr_endpoints = 1;
	musb->epmask = 1;

	if (musb->dyn_fifo)
		status = ep_config_from_table(musb);
	else
		status = ep_config_from_hw(musb);

	if (status < 0)
		return status;

	/* finish init, and print endpoint config */
	for (i = 0; i < musb->nr_endpoints; i++) {
		struct musb_hw_ep	*hw_ep = musb->endpoints + i;

		hw_ep->fifo = musb->io.fifo_offset(i) + mbase;
#if IS_ENABLED(CONFIG_USB_MUSB_TUSB6010)
		if (musb->ops->quirks & MUSB_IN_TUSB) {
			hw_ep->fifo_async = musb->async + 0x400 +
				musb->io.fifo_offset(i);
			hw_ep->fifo_sync = musb->sync + 0x400 +
				musb->io.fifo_offset(i);
			hw_ep->fifo_sync_va =
				musb->sync_va + 0x400 + musb->io.fifo_offset(i);

			if (i == 0)
				hw_ep->conf = mbase - 0x400 + TUSB_EP0_CONF;
			else
				hw_ep->conf = mbase + 0x400 +
					(((i - 1) & 0xf) << 2);
		}
#endif

		hw_ep->regs = musb->io.ep_offset(i, 0) + mbase;
		hw_ep->rx_reinit = 1;
		hw_ep->tx_reinit = 1;

		if (hw_ep->max_packet_sz_tx) {
			musb_dbg(musb, "%s: hw_ep %d%s, %smax %d",
				musb_driver_name, i,
				hw_ep->is_shared_fifo ? "shared" : "tx",
				hw_ep->tx_double_buffered
					? "doublebuffer, " : "",
				hw_ep->max_packet_sz_tx);
		}
		if (hw_ep->max_packet_sz_rx && !hw_ep->is_shared_fifo) {
			musb_dbg(musb, "%s: hw_ep %d%s, %smax %d",
				musb_driver_name, i,
				"rx",
				hw_ep->rx_double_buffered
					? "doublebuffer, " : "",
				hw_ep->max_packet_sz_rx);
		}
		if (!(hw_ep->max_packet_sz_tx || hw_ep->max_packet_sz_rx))
			musb_dbg(musb, "hw_ep %d not configured", i);
	}

	return 0;
}

/*-------------------------------------------------------------------------*/

/*
 * handle all the irqs defined by the HDRC core. for now we expect:  other
 * irq sources (phy, dma, etc) will be handled first, musb->int_* values
 * will be assigned, and the irq will already have been acked.
 *
 * called in irq context with spinlock held, irqs blocked
 */
irqreturn_t musb_interrupt(struct musb *musb)
{
	irqreturn_t	retval = IRQ_NONE;
	unsigned long	status;
	unsigned long	epnum;
	u8		devctl;

	if (!musb->int_usb && !musb->int_tx && !musb->int_rx)
		return IRQ_NONE;

	devctl = musb_readb(musb->mregs, MUSB_DEVCTL);

	trace_musb_isr(musb);

	/**
	 * According to Mentor Graphics' documentation, flowchart on page 98,
	 * IRQ should be handled as follows:
	 *
	 * . Resume IRQ
	 * . Session Request IRQ
	 * . VBUS Error IRQ
	 * . Suspend IRQ
	 * . Connect IRQ
	 * . Disconnect IRQ
	 * . Reset/Babble IRQ
	 * . SOF IRQ (we're not using this one)
	 * . Endpoint 0 IRQ
	 * . TX Endpoints
	 * . RX Endpoints
	 *
	 * We will be following that flowchart in order to avoid any problems
	 * that might arise with internal Finite State Machine.
	 */

	if (musb->int_usb)
		retval |= musb_stage0_irq(musb, musb->int_usb, devctl);

	if (musb->int_tx & 1) {
		if (is_host_active(musb))
			retval |= musb_h_ep0_irq(musb);
		else
			retval |= musb_g_ep0_irq(musb);

		/* we have just handled endpoint 0 IRQ, clear it */
		musb->int_tx &= ~BIT(0);
	}

	status = musb->int_tx;

	for_each_set_bit(epnum, &status, 16) {
		retval = IRQ_HANDLED;
		if (is_host_active(musb))
			musb_host_tx(musb, epnum);
		else
			musb_g_tx(musb, epnum);
	}

	status = musb->int_rx;

	for_each_set_bit(epnum, &status, 16) {
		retval = IRQ_HANDLED;
		if (is_host_active(musb))
			musb_host_rx(musb, epnum);
		else
			musb_g_rx(musb, epnum);
	}

	return retval;
}
EXPORT_SYMBOL_GPL(musb_interrupt);

#ifndef CONFIG_MUSB_PIO_ONLY
static bool use_dma = true;

/* "modprobe ... use_dma=0" etc */
module_param(use_dma, bool, 0644);
MODULE_PARM_DESC(use_dma, "enable/disable use of DMA");

void musb_dma_completion(struct musb *musb, u8 epnum, u8 transmit)
{
	/* called with controller lock already held */

	if (!epnum) {
		if (!is_cppi_enabled(musb)) {
			/* endpoint 0 */
			if (is_host_active(musb))
				musb_h_ep0_irq(musb);
			else
				musb_g_ep0_irq(musb);
		}
	} else {
		/* endpoints 1..15 */
		if (transmit) {
			if (is_host_active(musb))
				musb_host_tx(musb, epnum);
			else
				musb_g_tx(musb, epnum);
		} else {
			/* receive */
			if (is_host_active(musb))
				musb_host_rx(musb, epnum);
			else
				musb_g_rx(musb, epnum);
		}
	}
}
EXPORT_SYMBOL_GPL(musb_dma_completion);

#else
#define use_dma			0
#endif

static int (*musb_phy_callback)(enum musb_vbus_id_status status);

/*
 * musb_mailbox - optional phy notifier function
 * @status phy state change
 *
 * Optionally gets called from the USB PHY. Note that the USB PHY must be
 * disabled at the point the phy_callback is registered or unregistered.
 */
int musb_mailbox(enum musb_vbus_id_status status)
{
	if (musb_phy_callback)
		return musb_phy_callback(status);

	return -ENODEV;
};
EXPORT_SYMBOL_GPL(musb_mailbox);

/*-------------------------------------------------------------------------*/

static ssize_t
mode_show(struct device *dev, struct device_attribute *attr, char *buf)
{
	struct musb *musb = dev_to_musb(dev);
	unsigned long flags;
	int ret;

	spin_lock_irqsave(&musb->lock, flags);
	ret = sprintf(buf, "%s\n", usb_otg_state_string(musb->xceiv->otg->state));
	spin_unlock_irqrestore(&musb->lock, flags);

	return ret;
}

static ssize_t
mode_store(struct device *dev, struct device_attribute *attr,
		const char *buf, size_t n)
{
	struct musb	*musb = dev_to_musb(dev);
	unsigned long	flags;
	int		status;

	spin_lock_irqsave(&musb->lock, flags);
	if (sysfs_streq(buf, "host"))
		status = musb_platform_set_mode(musb, MUSB_HOST);
	else if (sysfs_streq(buf, "peripheral"))
		status = musb_platform_set_mode(musb, MUSB_PERIPHERAL);
	else if (sysfs_streq(buf, "otg"))
		status = musb_platform_set_mode(musb, MUSB_OTG);
	else
		status = -EINVAL;
	spin_unlock_irqrestore(&musb->lock, flags);

	return (status == 0) ? n : status;
}
static DEVICE_ATTR_RW(mode);

static ssize_t
vbus_store(struct device *dev, struct device_attribute *attr,
		const char *buf, size_t n)
{
	struct musb	*musb = dev_to_musb(dev);
	unsigned long	flags;
	unsigned long	val;

	if (sscanf(buf, "%lu", &val) < 1) {
		dev_err(dev, "Invalid VBUS timeout ms value\n");
		return -EINVAL;
	}

	spin_lock_irqsave(&musb->lock, flags);
	/* force T(a_wait_bcon) to be zero/unlimited *OR* valid */
	musb->a_wait_bcon = val ? max_t(int, val, OTG_TIME_A_WAIT_BCON) : 0 ;
	if (musb->xceiv->otg->state == OTG_STATE_A_WAIT_BCON)
		musb->is_active = 0;
	musb_platform_try_idle(musb, jiffies + msecs_to_jiffies(val));
	spin_unlock_irqrestore(&musb->lock, flags);

	return n;
}

static ssize_t
vbus_show(struct device *dev, struct device_attribute *attr, char *buf)
{
	struct musb	*musb = dev_to_musb(dev);
	unsigned long	flags;
	unsigned long	val;
	int		vbus;
	u8		devctl;

	pm_runtime_get_sync(dev);
	spin_lock_irqsave(&musb->lock, flags);
	val = musb->a_wait_bcon;
	vbus = musb_platform_get_vbus_status(musb);
	if (vbus < 0) {
		/* Use default MUSB method by means of DEVCTL register */
		devctl = musb_readb(musb->mregs, MUSB_DEVCTL);
		if ((devctl & MUSB_DEVCTL_VBUS)
				== (3 << MUSB_DEVCTL_VBUS_SHIFT))
			vbus = 1;
		else
			vbus = 0;
	}
	spin_unlock_irqrestore(&musb->lock, flags);
	pm_runtime_put_sync(dev);

	return sprintf(buf, "Vbus %s, timeout %lu msec\n",
			vbus ? "on" : "off", val);
}
static DEVICE_ATTR_RW(vbus);

/* Gadget drivers can't know that a host is connected so they might want
 * to start SRP, but users can.  This allows userspace to trigger SRP.
 */
static ssize_t srp_store(struct device *dev, struct device_attribute *attr,
		const char *buf, size_t n)
{
	struct musb	*musb = dev_to_musb(dev);
	unsigned short	srp;

	if (sscanf(buf, "%hu", &srp) != 1
			|| (srp != 1)) {
		dev_err(dev, "SRP: Value must be 1\n");
		return -EINVAL;
	}

	if (srp == 1)
		musb_g_wakeup(musb);

	return n;
}
static DEVICE_ATTR_WO(srp);

static struct attribute *musb_attrs[] = {
	&dev_attr_mode.attr,
	&dev_attr_vbus.attr,
	&dev_attr_srp.attr,
	NULL
};
ATTRIBUTE_GROUPS(musb);

#define MUSB_QUIRK_B_INVALID_VBUS_91	(MUSB_DEVCTL_BDEVICE | \
					 (2 << MUSB_DEVCTL_VBUS_SHIFT) | \
					 MUSB_DEVCTL_SESSION)
#define MUSB_QUIRK_B_DISCONNECT_99	(MUSB_DEVCTL_BDEVICE | \
					 (3 << MUSB_DEVCTL_VBUS_SHIFT) | \
					 MUSB_DEVCTL_SESSION)
#define MUSB_QUIRK_A_DISCONNECT_19	((3 << MUSB_DEVCTL_VBUS_SHIFT) | \
					 MUSB_DEVCTL_SESSION)

/*
 * Check the musb devctl session bit to determine if we want to
 * allow PM runtime for the device. In general, we want to keep things
 * active when the session bit is set except after host disconnect.
 *
 * Only called from musb_irq_work. If this ever needs to get called
 * elsewhere, proper locking must be implemented for musb->session.
 */
static void musb_pm_runtime_check_session(struct musb *musb)
{
	u8 devctl, s;
	int error;

	devctl = musb_readb(musb->mregs, MUSB_DEVCTL);

	/* Handle session status quirks first */
	s = MUSB_DEVCTL_FSDEV | MUSB_DEVCTL_LSDEV |
		MUSB_DEVCTL_HR;
	switch (devctl & ~s) {
	case MUSB_QUIRK_B_DISCONNECT_99:
		if (musb->quirk_retries && !musb->flush_irq_work) {
			musb_dbg(musb, "Poll devctl in case of suspend after disconnect\n");
			schedule_delayed_work(&musb->irq_work,
					      msecs_to_jiffies(1000));
			musb->quirk_retries--;
<<<<<<< HEAD
			break;
		}
		fallthrough;
=======
		}
		break;
>>>>>>> 8e0eb2fb
	case MUSB_QUIRK_B_INVALID_VBUS_91:
		if (musb->quirk_retries && !musb->flush_irq_work) {
			musb_dbg(musb,
				 "Poll devctl on invalid vbus, assume no session");
			schedule_delayed_work(&musb->irq_work,
					      msecs_to_jiffies(1000));
			musb->quirk_retries--;
			return;
		}
		fallthrough;
	case MUSB_QUIRK_A_DISCONNECT_19:
		if (musb->quirk_retries && !musb->flush_irq_work) {
			musb_dbg(musb,
				 "Poll devctl on possible host mode disconnect");
			schedule_delayed_work(&musb->irq_work,
					      msecs_to_jiffies(1000));
			musb->quirk_retries--;
			return;
		}
		if (!musb->session)
			break;
		musb_dbg(musb, "Allow PM on possible host mode disconnect");
		pm_runtime_mark_last_busy(musb->controller);
		pm_runtime_put_autosuspend(musb->controller);
		musb->session = false;
		return;
	default:
		break;
	}

	/* No need to do anything if session has not changed */
	s = devctl & MUSB_DEVCTL_SESSION;
	if (s == musb->session)
		return;

	/* Block PM or allow PM? */
	if (s) {
		musb_dbg(musb, "Block PM on active session: %02x", devctl);
		error = pm_runtime_get_sync(musb->controller);
		if (error < 0)
			dev_err(musb->controller, "Could not enable: %i\n",
				error);
		musb->quirk_retries = 3;
	} else {
		musb_dbg(musb, "Allow PM with no session: %02x", devctl);
		pm_runtime_mark_last_busy(musb->controller);
		pm_runtime_put_autosuspend(musb->controller);
	}

	musb->session = s;
}

/* Only used to provide driver mode change events */
static void musb_irq_work(struct work_struct *data)
{
	struct musb *musb = container_of(data, struct musb, irq_work.work);
	int error;

	error = pm_runtime_resume_and_get(musb->controller);
	if (error < 0) {
		dev_err(musb->controller, "Could not enable: %i\n", error);

		return;
	}

	musb_pm_runtime_check_session(musb);

	if (musb->xceiv->otg->state != musb->xceiv_old_state) {
		musb->xceiv_old_state = musb->xceiv->otg->state;
		sysfs_notify(&musb->controller->kobj, NULL, "mode");
	}

	pm_runtime_mark_last_busy(musb->controller);
	pm_runtime_put_autosuspend(musb->controller);
}

static void musb_recover_from_babble(struct musb *musb)
{
	int ret;
	u8 devctl;

	musb_disable_interrupts(musb);

	/*
	 * wait at least 320 cycles of 60MHz clock. That's 5.3us, we will give
	 * it some slack and wait for 10us.
	 */
	udelay(10);

	ret  = musb_platform_recover(musb);
	if (ret) {
		musb_enable_interrupts(musb);
		return;
	}

	/* drop session bit */
	devctl = musb_readb(musb->mregs, MUSB_DEVCTL);
	devctl &= ~MUSB_DEVCTL_SESSION;
	musb_writeb(musb->mregs, MUSB_DEVCTL, devctl);

	/* tell usbcore about it */
	musb_root_disconnect(musb);

	/*
	 * When a babble condition occurs, the musb controller
	 * removes the session bit and the endpoint config is lost.
	 */
	if (musb->dyn_fifo)
		ret = ep_config_from_table(musb);
	else
		ret = ep_config_from_hw(musb);

	/* restart session */
	if (ret == 0)
		musb_start(musb);
}

/* --------------------------------------------------------------------------
 * Init support
 */

static struct musb *allocate_instance(struct device *dev,
		const struct musb_hdrc_config *config, void __iomem *mbase)
{
	struct musb		*musb;
	struct musb_hw_ep	*ep;
	int			epnum;
	int			ret;

	musb = devm_kzalloc(dev, sizeof(*musb), GFP_KERNEL);
	if (!musb)
		return NULL;

	INIT_LIST_HEAD(&musb->control);
	INIT_LIST_HEAD(&musb->in_bulk);
	INIT_LIST_HEAD(&musb->out_bulk);
	INIT_LIST_HEAD(&musb->pending_list);

	musb->vbuserr_retry = VBUSERR_RETRY_COUNT;
	musb->a_wait_bcon = OTG_TIME_A_WAIT_BCON;
	musb->mregs = mbase;
	musb->ctrl_base = mbase;
	musb->nIrq = -ENODEV;
	musb->config = config;
	BUG_ON(musb->config->num_eps > MUSB_C_NUM_EPS);
	for (epnum = 0, ep = musb->endpoints;
			epnum < musb->config->num_eps;
			epnum++, ep++) {
		ep->musb = musb;
		ep->epnum = epnum;
	}

	musb->controller = dev;

	ret = musb_host_alloc(musb);
	if (ret < 0)
		goto err_free;

	dev_set_drvdata(dev, musb);

	return musb;

err_free:
	return NULL;
}

static void musb_free(struct musb *musb)
{
	/* this has multiple entry modes. it handles fault cleanup after
	 * probe(), where things may be partially set up, as well as rmmod
	 * cleanup after everything's been de-activated.
	 */

	if (musb->nIrq >= 0) {
		if (musb->irq_wake)
			disable_irq_wake(musb->nIrq);
		free_irq(musb->nIrq, musb);
	}

	musb_host_free(musb);
}

struct musb_pending_work {
	int (*callback)(struct musb *musb, void *data);
	void *data;
	struct list_head node;
};

#ifdef CONFIG_PM
/*
 * Called from musb_runtime_resume(), musb_resume(), and
 * musb_queue_resume_work(). Callers must take musb->lock.
 */
static int musb_run_resume_work(struct musb *musb)
{
	struct musb_pending_work *w, *_w;
	unsigned long flags;
	int error = 0;

	spin_lock_irqsave(&musb->list_lock, flags);
	list_for_each_entry_safe(w, _w, &musb->pending_list, node) {
		if (w->callback) {
			error = w->callback(musb, w->data);
			if (error < 0) {
				dev_err(musb->controller,
					"resume callback %p failed: %i\n",
					w->callback, error);
			}
		}
		list_del(&w->node);
		devm_kfree(musb->controller, w);
	}
	spin_unlock_irqrestore(&musb->list_lock, flags);

	return error;
}
#endif

/*
 * Called to run work if device is active or else queue the work to happen
 * on resume. Caller must take musb->lock and must hold an RPM reference.
 *
 * Note that we cowardly refuse queuing work after musb PM runtime
 * resume is done calling musb_run_resume_work() and return -EINPROGRESS
 * instead.
 */
int musb_queue_resume_work(struct musb *musb,
			   int (*callback)(struct musb *musb, void *data),
			   void *data)
{
	struct musb_pending_work *w;
	unsigned long flags;
	bool is_suspended;
	int error;

	if (WARN_ON(!callback))
		return -EINVAL;

	spin_lock_irqsave(&musb->list_lock, flags);
	is_suspended = musb->is_runtime_suspended;

	if (is_suspended) {
		w = devm_kzalloc(musb->controller, sizeof(*w), GFP_ATOMIC);
		if (!w) {
			error = -ENOMEM;
			goto out_unlock;
		}

		w->callback = callback;
		w->data = data;

		list_add_tail(&w->node, &musb->pending_list);
		error = 0;
	}

out_unlock:
	spin_unlock_irqrestore(&musb->list_lock, flags);

	if (!is_suspended)
		error = callback(musb, data);

	return error;
}
EXPORT_SYMBOL_GPL(musb_queue_resume_work);

static void musb_deassert_reset(struct work_struct *work)
{
	struct musb *musb;
	unsigned long flags;

	musb = container_of(work, struct musb, deassert_reset_work.work);

	spin_lock_irqsave(&musb->lock, flags);

	if (musb->port1_status & USB_PORT_STAT_RESET)
		musb_port_reset(musb, false);

	spin_unlock_irqrestore(&musb->lock, flags);
}

/*
 * Perform generic per-controller initialization.
 *
 * @dev: the controller (already clocked, etc)
 * @nIrq: IRQ number
 * @ctrl: virtual address of controller registers,
 *	not yet corrected for platform-specific offsets
 */
static int
musb_init_controller(struct device *dev, int nIrq, void __iomem *ctrl)
{
	int			status;
	struct musb		*musb;
	struct musb_hdrc_platform_data *plat = dev_get_platdata(dev);

	/* The driver might handle more features than the board; OK.
	 * Fail when the board needs a feature that's not enabled.
	 */
	if (!plat) {
		dev_err(dev, "no platform_data?\n");
		status = -ENODEV;
		goto fail0;
	}

	/* allocate */
	musb = allocate_instance(dev, plat->config, ctrl);
	if (!musb) {
		status = -ENOMEM;
		goto fail0;
	}

	spin_lock_init(&musb->lock);
	spin_lock_init(&musb->list_lock);
	musb->board_set_power = plat->set_power;
	musb->min_power = plat->min_power;
	musb->ops = plat->platform_ops;
	musb->port_mode = plat->mode;

	/*
	 * Initialize the default IO functions. At least omap2430 needs
	 * these early. We initialize the platform specific IO functions
	 * later on.
	 */
	musb_readb = musb_default_readb;
	musb_writeb = musb_default_writeb;
	musb_readw = musb_default_readw;
	musb_writew = musb_default_writew;

	/* The musb_platform_init() call:
	 *   - adjusts musb->mregs
	 *   - sets the musb->isr
	 *   - may initialize an integrated transceiver
	 *   - initializes musb->xceiv, usually by otg_get_phy()
	 *   - stops powering VBUS
	 *
	 * There are various transceiver configurations.
	 * DaVinci, TUSB60x0, and others integrate them.  OMAP3 uses
	 * external/discrete ones in various flavors (twl4030 family,
	 * isp1504, non-OTG, etc) mostly hooking up through ULPI.
	 */
	status = musb_platform_init(musb);
	if (status < 0)
		goto fail1;

	if (!musb->isr) {
		status = -ENODEV;
		goto fail2;
	}


	/* Most devices use indexed offset or flat offset */
	if (musb->ops->quirks & MUSB_INDEXED_EP) {
		musb->io.ep_offset = musb_indexed_ep_offset;
		musb->io.ep_select = musb_indexed_ep_select;
	} else {
		musb->io.ep_offset = musb_flat_ep_offset;
		musb->io.ep_select = musb_flat_ep_select;
	}

	if (musb->ops->quirks & MUSB_G_NO_SKB_RESERVE)
		musb->g.quirk_avoids_skb_reserve = 1;

	/* At least tusb6010 has its own offsets */
	if (musb->ops->ep_offset)
		musb->io.ep_offset = musb->ops->ep_offset;
	if (musb->ops->ep_select)
		musb->io.ep_select = musb->ops->ep_select;

	if (musb->ops->fifo_mode)
		fifo_mode = musb->ops->fifo_mode;
	else
		fifo_mode = 4;

	if (musb->ops->fifo_offset)
		musb->io.fifo_offset = musb->ops->fifo_offset;
	else
		musb->io.fifo_offset = musb_default_fifo_offset;

	if (musb->ops->busctl_offset)
		musb->io.busctl_offset = musb->ops->busctl_offset;
	else
		musb->io.busctl_offset = musb_default_busctl_offset;

	if (musb->ops->readb)
		musb_readb = musb->ops->readb;
	if (musb->ops->writeb)
		musb_writeb = musb->ops->writeb;
	if (musb->ops->clearb)
		musb_clearb = musb->ops->clearb;
	else
		musb_clearb = musb_readb;

	if (musb->ops->readw)
		musb_readw = musb->ops->readw;
	if (musb->ops->writew)
		musb_writew = musb->ops->writew;
	if (musb->ops->clearw)
		musb_clearw = musb->ops->clearw;
	else
		musb_clearw = musb_readw;

#ifndef CONFIG_MUSB_PIO_ONLY
	if (!musb->ops->dma_init || !musb->ops->dma_exit) {
		dev_err(dev, "DMA controller not set\n");
		status = -ENODEV;
		goto fail2;
	}
	musb_dma_controller_create = musb->ops->dma_init;
	musb_dma_controller_destroy = musb->ops->dma_exit;
#endif

	if (musb->ops->read_fifo)
		musb->io.read_fifo = musb->ops->read_fifo;
	else
		musb->io.read_fifo = musb_default_read_fifo;

	if (musb->ops->write_fifo)
		musb->io.write_fifo = musb->ops->write_fifo;
	else
		musb->io.write_fifo = musb_default_write_fifo;

	if (musb->ops->get_toggle)
		musb->io.get_toggle = musb->ops->get_toggle;
	else
		musb->io.get_toggle = musb_default_get_toggle;

	if (musb->ops->set_toggle)
		musb->io.set_toggle = musb->ops->set_toggle;
	else
		musb->io.set_toggle = musb_default_set_toggle;

	if (!musb->xceiv->io_ops) {
		musb->xceiv->io_dev = musb->controller;
		musb->xceiv->io_priv = musb->mregs;
		musb->xceiv->io_ops = &musb_ulpi_access;
	}

	if (musb->ops->phy_callback)
		musb_phy_callback = musb->ops->phy_callback;

	/*
	 * We need musb_read/write functions initialized for PM.
	 * Note that at least 2430 glue needs autosuspend delay
	 * somewhere above 300 ms for the hardware to idle properly
	 * after disconnecting the cable in host mode. Let's use
	 * 500 ms for some margin.
	 */
	pm_runtime_use_autosuspend(musb->controller);
	pm_runtime_set_autosuspend_delay(musb->controller, 500);
	pm_runtime_enable(musb->controller);
	pm_runtime_get_sync(musb->controller);

	status = usb_phy_init(musb->xceiv);
	if (status < 0)
		goto err_usb_phy_init;

	if (use_dma && dev->dma_mask) {
		musb->dma_controller =
			musb_dma_controller_create(musb, musb->mregs);
		if (IS_ERR(musb->dma_controller)) {
			status = PTR_ERR(musb->dma_controller);
			goto fail2_5;
		}
	}

	/* be sure interrupts are disabled before connecting ISR */
	musb_platform_disable(musb);
	musb_disable_interrupts(musb);
	musb_writeb(musb->mregs, MUSB_DEVCTL, 0);

	/* MUSB_POWER_SOFTCONN might be already set, JZ4740 does this. */
	musb_writeb(musb->mregs, MUSB_POWER, 0);

	/* Init IRQ workqueue before request_irq */
	INIT_DELAYED_WORK(&musb->irq_work, musb_irq_work);
	INIT_DELAYED_WORK(&musb->deassert_reset_work, musb_deassert_reset);
	INIT_DELAYED_WORK(&musb->finish_resume_work, musb_host_finish_resume);

	/* setup musb parts of the core (especially endpoints) */
	status = musb_core_init(plat->config->multipoint
			? MUSB_CONTROLLER_MHDRC
			: MUSB_CONTROLLER_HDRC, musb);
	if (status < 0)
		goto fail3;

	timer_setup(&musb->otg_timer, musb_otg_timer_func, 0);

	/* attach to the IRQ */
	if (request_irq(nIrq, musb->isr, IRQF_SHARED, dev_name(dev), musb)) {
		dev_err(dev, "request_irq %d failed!\n", nIrq);
		status = -ENODEV;
		goto fail3;
	}
	musb->nIrq = nIrq;
	/* FIXME this handles wakeup irqs wrong */
	if (enable_irq_wake(nIrq) == 0) {
		musb->irq_wake = 1;
		device_init_wakeup(dev, 1);
	} else {
		musb->irq_wake = 0;
	}

	/* program PHY to use external vBus if required */
	if (plat->extvbus) {
		u8 busctl = musb_readb(musb->mregs, MUSB_ULPI_BUSCONTROL);
		busctl |= MUSB_ULPI_USE_EXTVBUS;
		musb_writeb(musb->mregs, MUSB_ULPI_BUSCONTROL, busctl);
	}

	MUSB_DEV_MODE(musb);
	musb->xceiv->otg->state = OTG_STATE_B_IDLE;

	switch (musb->port_mode) {
	case MUSB_HOST:
		status = musb_host_setup(musb, plat->power);
		if (status < 0)
			goto fail3;
		status = musb_platform_set_mode(musb, MUSB_HOST);
		break;
	case MUSB_PERIPHERAL:
		status = musb_gadget_setup(musb);
		if (status < 0)
			goto fail3;
		status = musb_platform_set_mode(musb, MUSB_PERIPHERAL);
		break;
	case MUSB_OTG:
		status = musb_host_setup(musb, plat->power);
		if (status < 0)
			goto fail3;
		status = musb_gadget_setup(musb);
		if (status) {
			musb_host_cleanup(musb);
			goto fail3;
		}
		status = musb_platform_set_mode(musb, MUSB_OTG);
		break;
	default:
		dev_err(dev, "unsupported port mode %d\n", musb->port_mode);
		break;
	}

	if (status < 0)
		goto fail3;

	musb_init_debugfs(musb);

	musb->is_initialized = 1;
	pm_runtime_mark_last_busy(musb->controller);
	pm_runtime_put_autosuspend(musb->controller);

	return 0;

fail3:
	cancel_delayed_work_sync(&musb->irq_work);
	cancel_delayed_work_sync(&musb->finish_resume_work);
	cancel_delayed_work_sync(&musb->deassert_reset_work);
	if (musb->dma_controller)
		musb_dma_controller_destroy(musb->dma_controller);

fail2_5:
	usb_phy_shutdown(musb->xceiv);

err_usb_phy_init:
	pm_runtime_dont_use_autosuspend(musb->controller);
	pm_runtime_put_sync(musb->controller);
	pm_runtime_disable(musb->controller);

fail2:
	if (musb->irq_wake)
		device_init_wakeup(dev, 0);
	musb_platform_exit(musb);

fail1:
	if (status != -EPROBE_DEFER)
		dev_err(musb->controller,
			"%s failed with status %d\n", __func__, status);

	musb_free(musb);

fail0:

	return status;

}

/*-------------------------------------------------------------------------*/

/* all implementations (PCI bridge to FPGA, VLYNQ, etc) should just
 * bridge to a platform device; this driver then suffices.
 */
static int musb_probe(struct platform_device *pdev)
{
	struct device	*dev = &pdev->dev;
	int		irq = platform_get_irq_byname(pdev, "mc");
	void __iomem	*base;

	if (irq <= 0)
		return -ENODEV;

	base = devm_platform_ioremap_resource(pdev, 0);
	if (IS_ERR(base))
		return PTR_ERR(base);

	return musb_init_controller(dev, irq, base);
}

static int musb_remove(struct platform_device *pdev)
{
	struct device	*dev = &pdev->dev;
	struct musb	*musb = dev_to_musb(dev);
	unsigned long	flags;

	/* this gets called on rmmod.
	 *  - Host mode: host may still be active
	 *  - Peripheral mode: peripheral is deactivated (or never-activated)
	 *  - OTG mode: both roles are deactivated (or never-activated)
	 */
	musb_exit_debugfs(musb);

	cancel_delayed_work_sync(&musb->irq_work);
	cancel_delayed_work_sync(&musb->finish_resume_work);
	cancel_delayed_work_sync(&musb->deassert_reset_work);
	pm_runtime_get_sync(musb->controller);
	musb_host_cleanup(musb);
	musb_gadget_cleanup(musb);

	musb_platform_disable(musb);
	spin_lock_irqsave(&musb->lock, flags);
	musb_disable_interrupts(musb);
	musb_writeb(musb->mregs, MUSB_DEVCTL, 0);
	spin_unlock_irqrestore(&musb->lock, flags);
	musb_platform_exit(musb);

	pm_runtime_dont_use_autosuspend(musb->controller);
	pm_runtime_put_sync(musb->controller);
	pm_runtime_disable(musb->controller);
	musb_phy_callback = NULL;
	if (musb->dma_controller)
		musb_dma_controller_destroy(musb->dma_controller);
	usb_phy_shutdown(musb->xceiv);
	musb_free(musb);
	device_init_wakeup(dev, 0);
	return 0;
}

#ifdef	CONFIG_PM

static void musb_save_context(struct musb *musb)
{
	int i;
	void __iomem *musb_base = musb->mregs;
	void __iomem *epio;

	musb->context.frame = musb_readw(musb_base, MUSB_FRAME);
	musb->context.testmode = musb_readb(musb_base, MUSB_TESTMODE);
	musb->context.busctl = musb_readb(musb_base, MUSB_ULPI_BUSCONTROL);
	musb->context.power = musb_readb(musb_base, MUSB_POWER);
	musb->context.intrusbe = musb_readb(musb_base, MUSB_INTRUSBE);
	musb->context.index = musb_readb(musb_base, MUSB_INDEX);
	musb->context.devctl = musb_readb(musb_base, MUSB_DEVCTL);

	for (i = 0; i < musb->config->num_eps; ++i) {
		struct musb_hw_ep	*hw_ep;

		hw_ep = &musb->endpoints[i];
		if (!hw_ep)
			continue;

		epio = hw_ep->regs;
		if (!epio)
			continue;

		musb_writeb(musb_base, MUSB_INDEX, i);
		musb->context.index_regs[i].txmaxp =
			musb_readw(epio, MUSB_TXMAXP);
		musb->context.index_regs[i].txcsr =
			musb_readw(epio, MUSB_TXCSR);
		musb->context.index_regs[i].rxmaxp =
			musb_readw(epio, MUSB_RXMAXP);
		musb->context.index_regs[i].rxcsr =
			musb_readw(epio, MUSB_RXCSR);

		if (musb->dyn_fifo) {
			musb->context.index_regs[i].txfifoadd =
					musb_readw(musb_base, MUSB_TXFIFOADD);
			musb->context.index_regs[i].rxfifoadd =
					musb_readw(musb_base, MUSB_RXFIFOADD);
			musb->context.index_regs[i].txfifosz =
					musb_readb(musb_base, MUSB_TXFIFOSZ);
			musb->context.index_regs[i].rxfifosz =
					musb_readb(musb_base, MUSB_RXFIFOSZ);
		}

		musb->context.index_regs[i].txtype =
			musb_readb(epio, MUSB_TXTYPE);
		musb->context.index_regs[i].txinterval =
			musb_readb(epio, MUSB_TXINTERVAL);
		musb->context.index_regs[i].rxtype =
			musb_readb(epio, MUSB_RXTYPE);
		musb->context.index_regs[i].rxinterval =
			musb_readb(epio, MUSB_RXINTERVAL);

		musb->context.index_regs[i].txfunaddr =
			musb_read_txfunaddr(musb, i);
		musb->context.index_regs[i].txhubaddr =
			musb_read_txhubaddr(musb, i);
		musb->context.index_regs[i].txhubport =
			musb_read_txhubport(musb, i);

		musb->context.index_regs[i].rxfunaddr =
			musb_read_rxfunaddr(musb, i);
		musb->context.index_regs[i].rxhubaddr =
			musb_read_rxhubaddr(musb, i);
		musb->context.index_regs[i].rxhubport =
			musb_read_rxhubport(musb, i);
	}
}

static void musb_restore_context(struct musb *musb)
{
	int i;
	void __iomem *musb_base = musb->mregs;
	void __iomem *epio;
	u8 power;

	musb_writew(musb_base, MUSB_FRAME, musb->context.frame);
	musb_writeb(musb_base, MUSB_TESTMODE, musb->context.testmode);
	musb_writeb(musb_base, MUSB_ULPI_BUSCONTROL, musb->context.busctl);

	/* Don't affect SUSPENDM/RESUME bits in POWER reg */
	power = musb_readb(musb_base, MUSB_POWER);
	power &= MUSB_POWER_SUSPENDM | MUSB_POWER_RESUME;
	musb->context.power &= ~(MUSB_POWER_SUSPENDM | MUSB_POWER_RESUME);
	power |= musb->context.power;
	musb_writeb(musb_base, MUSB_POWER, power);

	musb_writew(musb_base, MUSB_INTRTXE, musb->intrtxe);
	musb_writew(musb_base, MUSB_INTRRXE, musb->intrrxe);
	musb_writeb(musb_base, MUSB_INTRUSBE, musb->context.intrusbe);
	if (musb->context.devctl & MUSB_DEVCTL_SESSION)
		musb_writeb(musb_base, MUSB_DEVCTL, musb->context.devctl);

	for (i = 0; i < musb->config->num_eps; ++i) {
		struct musb_hw_ep	*hw_ep;

		hw_ep = &musb->endpoints[i];
		if (!hw_ep)
			continue;

		epio = hw_ep->regs;
		if (!epio)
			continue;

		musb_writeb(musb_base, MUSB_INDEX, i);
		musb_writew(epio, MUSB_TXMAXP,
			musb->context.index_regs[i].txmaxp);
		musb_writew(epio, MUSB_TXCSR,
			musb->context.index_regs[i].txcsr);
		musb_writew(epio, MUSB_RXMAXP,
			musb->context.index_regs[i].rxmaxp);
		musb_writew(epio, MUSB_RXCSR,
			musb->context.index_regs[i].rxcsr);

		if (musb->dyn_fifo) {
			musb_writeb(musb_base, MUSB_TXFIFOSZ,
				musb->context.index_regs[i].txfifosz);
			musb_writeb(musb_base, MUSB_RXFIFOSZ,
				musb->context.index_regs[i].rxfifosz);
			musb_writew(musb_base, MUSB_TXFIFOADD,
				musb->context.index_regs[i].txfifoadd);
			musb_writew(musb_base, MUSB_RXFIFOADD,
				musb->context.index_regs[i].rxfifoadd);
		}

		musb_writeb(epio, MUSB_TXTYPE,
				musb->context.index_regs[i].txtype);
		musb_writeb(epio, MUSB_TXINTERVAL,
				musb->context.index_regs[i].txinterval);
		musb_writeb(epio, MUSB_RXTYPE,
				musb->context.index_regs[i].rxtype);
		musb_writeb(epio, MUSB_RXINTERVAL,

				musb->context.index_regs[i].rxinterval);
		musb_write_txfunaddr(musb, i,
				musb->context.index_regs[i].txfunaddr);
		musb_write_txhubaddr(musb, i,
				musb->context.index_regs[i].txhubaddr);
		musb_write_txhubport(musb, i,
				musb->context.index_regs[i].txhubport);

		musb_write_rxfunaddr(musb, i,
				musb->context.index_regs[i].rxfunaddr);
		musb_write_rxhubaddr(musb, i,
				musb->context.index_regs[i].rxhubaddr);
		musb_write_rxhubport(musb, i,
				musb->context.index_regs[i].rxhubport);
	}
	musb_writeb(musb_base, MUSB_INDEX, musb->context.index);
}

static int musb_suspend(struct device *dev)
{
	struct musb	*musb = dev_to_musb(dev);
	unsigned long	flags;
	int ret;

	ret = pm_runtime_get_sync(dev);
	if (ret < 0) {
		pm_runtime_put_noidle(dev);
		return ret;
	}

	musb_platform_disable(musb);
	musb_disable_interrupts(musb);

	musb->flush_irq_work = true;
	while (flush_delayed_work(&musb->irq_work))
		;
	musb->flush_irq_work = false;

	if (!(musb->ops->quirks & MUSB_PRESERVE_SESSION))
		musb_writeb(musb->mregs, MUSB_DEVCTL, 0);

	WARN_ON(!list_empty(&musb->pending_list));

	spin_lock_irqsave(&musb->lock, flags);

	if (is_peripheral_active(musb)) {
		/* FIXME force disconnect unless we know USB will wake
		 * the system up quickly enough to respond ...
		 */
	} else if (is_host_active(musb)) {
		/* we know all the children are suspended; sometimes
		 * they will even be wakeup-enabled.
		 */
	}

	musb_save_context(musb);

	spin_unlock_irqrestore(&musb->lock, flags);
	return 0;
}

static int musb_resume(struct device *dev)
{
	struct musb *musb = dev_to_musb(dev);
	unsigned long flags;
	int error;
	u8 devctl;
	u8 mask;

	/*
	 * For static cmos like DaVinci, register values were preserved
	 * unless for some reason the whole soc powered down or the USB
	 * module got reset through the PSC (vs just being disabled).
	 *
	 * For the DSPS glue layer though, a full register restore has to
	 * be done. As it shouldn't harm other platforms, we do it
	 * unconditionally.
	 */

	musb_restore_context(musb);

	devctl = musb_readb(musb->mregs, MUSB_DEVCTL);
	mask = MUSB_DEVCTL_BDEVICE | MUSB_DEVCTL_FSDEV | MUSB_DEVCTL_LSDEV;
	if ((devctl & mask) != (musb->context.devctl & mask))
		musb->port1_status = 0;

	musb_enable_interrupts(musb);
	musb_platform_enable(musb);

	/* session might be disabled in suspend */
	if (musb->port_mode == MUSB_HOST &&
	    !(musb->ops->quirks & MUSB_PRESERVE_SESSION)) {
		devctl |= MUSB_DEVCTL_SESSION;
		musb_writeb(musb->mregs, MUSB_DEVCTL, devctl);
	}

	spin_lock_irqsave(&musb->lock, flags);
	error = musb_run_resume_work(musb);
	if (error)
		dev_err(musb->controller, "resume work failed with %i\n",
			error);
	spin_unlock_irqrestore(&musb->lock, flags);

	pm_runtime_mark_last_busy(dev);
	pm_runtime_put_autosuspend(dev);

	return 0;
}

static int musb_runtime_suspend(struct device *dev)
{
	struct musb	*musb = dev_to_musb(dev);

	musb_save_context(musb);
	musb->is_runtime_suspended = 1;

	return 0;
}

static int musb_runtime_resume(struct device *dev)
{
	struct musb *musb = dev_to_musb(dev);
	unsigned long flags;
	int error;

	/*
	 * When pm_runtime_get_sync called for the first time in driver
	 * init,  some of the structure is still not initialized which is
	 * used in restore function. But clock needs to be
	 * enabled before any register access, so
	 * pm_runtime_get_sync has to be called.
	 * Also context restore without save does not make
	 * any sense
	 */
	if (!musb->is_initialized)
		return 0;

	musb_restore_context(musb);

	spin_lock_irqsave(&musb->lock, flags);
	error = musb_run_resume_work(musb);
	if (error)
		dev_err(musb->controller, "resume work failed with %i\n",
			error);
	musb->is_runtime_suspended = 0;
	spin_unlock_irqrestore(&musb->lock, flags);

	return 0;
}

static const struct dev_pm_ops musb_dev_pm_ops = {
	.suspend	= musb_suspend,
	.resume		= musb_resume,
	.runtime_suspend = musb_runtime_suspend,
	.runtime_resume = musb_runtime_resume,
};

#define MUSB_DEV_PM_OPS (&musb_dev_pm_ops)
#else
#define	MUSB_DEV_PM_OPS	NULL
#endif

static struct platform_driver musb_driver = {
	.driver = {
		.name		= musb_driver_name,
		.bus		= &platform_bus_type,
		.pm		= MUSB_DEV_PM_OPS,
		.dev_groups	= musb_groups,
	},
	.probe		= musb_probe,
	.remove		= musb_remove,
};

module_platform_driver(musb_driver);<|MERGE_RESOLUTION|>--- conflicted
+++ resolved
@@ -2009,14 +2009,8 @@
 			schedule_delayed_work(&musb->irq_work,
 					      msecs_to_jiffies(1000));
 			musb->quirk_retries--;
-<<<<<<< HEAD
-			break;
 		}
-		fallthrough;
-=======
-		}
-		break;
->>>>>>> 8e0eb2fb
+		break;
 	case MUSB_QUIRK_B_INVALID_VBUS_91:
 		if (musb->quirk_retries && !musb->flush_irq_work) {
 			musb_dbg(musb,
