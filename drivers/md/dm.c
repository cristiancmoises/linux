--- conflicted
+++ resolved
@@ -1428,34 +1428,12 @@
 		down(&md->swap_bios_semaphore);
 	}
 
-<<<<<<< HEAD
-	if (static_branch_unlikely(&zoned_enabled)) {
-		/*
-		 * Check if the IO needs a special mapping due to zone append
-		 * emulation on zoned target. In this case, dm_zone_map_bio()
-		 * calls the target map operation.
-		 */
-		if (unlikely(dm_emulate_zone_append(md)))
-			r = dm_zone_map_bio(tio);
-		else
-			goto do_map;
-	} else {
-do_map:
-		if (likely(ti->type->map == linear_map))
-			r = linear_map(ti, clone);
-		else if (ti->type->map == stripe_map)
-			r = stripe_map(ti, clone);
-		else
-			r = ti->type->map(ti, clone);
-	}
-=======
 	if (likely(ti->type->map == linear_map))
 		r = linear_map(ti, clone);
 	else if (ti->type->map == stripe_map)
 		r = stripe_map(ti, clone);
 	else
 		r = ti->type->map(ti, clone);
->>>>>>> 0c383648
 
 	switch (r) {
 	case DM_MAPIO_SUBMITTED:
@@ -1838,8 +1816,6 @@
 			return;
 	}
 
-<<<<<<< HEAD
-=======
 	/*
 	 * Use the block layer zone write plugging for mapped devices that
 	 * need zone append emulation (e.g. dm-crypt).
@@ -1847,7 +1823,6 @@
 	if (static_branch_unlikely(&zoned_enabled) && dm_zone_plug_bio(md, bio))
 		return;
 
->>>>>>> 0c383648
 	/* Only support nowait for normal IO */
 	if (unlikely(bio->bi_opf & REQ_NOWAIT) && !is_abnormal) {
 		io = alloc_io(md, bio, GFP_NOWAIT);
